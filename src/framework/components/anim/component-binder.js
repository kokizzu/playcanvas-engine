--- conflicted
+++ resolved
@@ -66,12 +66,8 @@
     }
 
     resolve(path) {
-<<<<<<< HEAD
-        var target = this.targetCache[AnimBinder.encode(path.entityPath, path.component, path.propertyPath)];
-=======
         var encodedPath = AnimBinder.encode(path.entityPath, path.component, path.propertyPath);
         var target = this.targetCache[encodedPath];
->>>>>>> 3ec710a2
         if (target) return target;
 
         var entity;
@@ -89,13 +85,7 @@
                 propertyComponent = entity;
                 break;
             case 'graph':
-<<<<<<< HEAD
-                entity = this.animComponent.entity;
-                var graph = entity.model && entity.model.model && entity.model.model.graph;
-                propertyComponent = this.findNode(graph, path);
-=======
                 propertyComponent = this.findNode(path);
->>>>>>> 3ec710a2
                 if (!propertyComponent) return null;
                 targetPath = AnimBinder.encode(
                     propertyComponent.path,
@@ -117,11 +107,7 @@
         }
 
         target = this._createAnimTargetForProperty(propertyComponent, path.propertyPath, targetPath);
-<<<<<<< HEAD
-        this.targetCache[AnimBinder.encode(path.entityPath, path.component, path.propertyPath)] = target;
-=======
         this.targetCache[encodedPath] = target;
->>>>>>> 3ec710a2
         return target;
     }
 
@@ -145,11 +131,7 @@
         if (entityHierarchy.length === 1) {
             return currEntity;
         }
-<<<<<<< HEAD
-        return currEntity._parent.findByPath(Array.isArray(entityHierarchy) ? entityHierarchy.join('/') : entityHierarchy);
-=======
         return currEntity._parent.findByPath(entityHierarchy);
->>>>>>> 3ec710a2
     }
 
     // resolve an object path
@@ -271,7 +253,6 @@
                 setter(values);
                 propertyComponent.material.update();
             }, animDataType, animDataComponents, targetPath);
-<<<<<<< HEAD
         }
 
         return new AnimTarget(setter, animDataType, animDataComponents, targetPath);
@@ -282,27 +263,11 @@
         // #ifdef DEBUG
         this.visitedFallbackGraphPaths = {};
         // #endif
-        var entity = this.animComponent && this.animComponent.entity;
-        var graph = entity.model && entity.model.model && entity.model.model.graph;
-        if (!graph) return;
-        this.graph = graph;
-=======
-        }
-
-        return new AnimTarget(setter, animDataType, animDataComponents, targetPath);
-    }
-
-    rebind() {
-        this.targetCache = {};
-        // #ifdef DEBUG
-        this.visitedFallbackGraphPaths = {};
-        // #endif
 
         if (this.animComponent.entity.model?.model?.graph) {
             this.graph = this.animComponent.entity.model?.model?.graph;
         }
 
->>>>>>> 3ec710a2
         var nodes = { };
         // cache node names so we can quickly resolve animation paths
         var flatten = function (node) {
