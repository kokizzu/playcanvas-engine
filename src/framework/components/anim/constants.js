/**
 * @constant
 * @type {string}
 * @name pc.ANIM_INTERRUPTION_NONE
 * @description Used to set the anim state graph transition interruption source to no state.
 */
export var ANIM_INTERRUPTION_NONE = 'NONE';
/**
 * @constant
 * @type {string}
 * @name pc.ANIM_INTERRUPTION_PREV
 * @description Used to set the anim state graph transition interruption source as the previous state only.
 */
export var ANIM_INTERRUPTION_PREV = 'PREV_STATE';
/**
 * @constant
 * @type {string}
 * @name pc.ANIM_INTERRUPTION_NEXT
 * @description Used to set the anim state graph transition interruption source as the next state only.
 */
export var ANIM_INTERRUPTION_NEXT = 'NEXT_STATE';
/**
 * @constant
 * @type {string}
 * @name pc.ANIM_INTERRUPTION_PREV_NEXT
 * @description Used to set the anim state graph transition interruption sources as the previous state followed by the next state.
 */
export var ANIM_INTERRUPTION_PREV_NEXT = 'PREV_STATE_NEXT_STATE';
/**
 * @constant
 * @type {string}
 * @name pc.ANIM_INTERRUPTION_NEXT_PREV
 * @description Used to set the anim state graph transition interruption sources as the next state followed by the previous state.
 */
export var ANIM_INTERRUPTION_NEXT_PREV = 'NEXT_STATE_PREV_STATE';

/**
 * @constant
 * @type {string}
 * @name pc.ANIM_GREATER_THAN
 * @description Used to set an anim state graph transition condition predicate as '>'.
 */
export var ANIM_GREATER_THAN = 'GREATER_THAN';
/**
 * @constant
 * @type {string}
 * @name pc.ANIM_LESS_THAN
 * @description Used to set an anim state graph transition condition predicate as '<'.
 */
export var ANIM_LESS_THAN = 'LESS_THAN';
/**
 * @constant
 * @type {string}
 * @name pc.ANIM_GREATER_THAN_EQUAL_TO
 * @description Used to set an anim state graph transition condition predicate as '>='.
 */
export var ANIM_GREATER_THAN_EQUAL_TO = 'GREATER_THAN_EQUAL_TO';
/**
 * @constant
 * @type {string}
 * @name pc.ANIM_LESS_THAN_EQUAL_TO
 * @description Used to set an anim state graph transition condition predicate as '<='.
 */
export var ANIM_LESS_THAN_EQUAL_TO = 'LESS_THAN_EQUAL_TO';
/**
 * @constant
 * @type {string}
 * @name pc.ANIM_EQUAL_TO
 * @description Used to set an anim state graph transition condition predicate as '==='.
 */
export var ANIM_EQUAL_TO = 'EQUAL_TO';
/**
 * @constant
 * @type {string}
 * @name pc.ANIM_NOT_EQUAL_TO
 * @description Used to set an anim state graph transition condition predicate as '!=='.
 */
export var ANIM_NOT_EQUAL_TO = 'NOT_EQUAL_TO';

/**
 * @constant
 * @type {string}
 * @name pc.ANIM_PARAMETER_INTEGER
 * @description Used to set an anim state graph parameter as type integer.
 */
export var ANIM_PARAMETER_INTEGER = 'INTEGER';
/**
 * @constant
 * @type {string}
 * @name pc.ANIM_PARAMETER_FLOAT
 * @description Used to set an anim state graph parameter as type float.
 */
export var ANIM_PARAMETER_FLOAT = 'FLOAT';
/**
 * @constant
 * @type {string}
 * @name pc.ANIM_PARAMETER_BOOLEAN
 * @description Used to set an anim state graph parameter as type boolean.
 */
export var ANIM_PARAMETER_BOOLEAN = 'BOOLEAN';
/**
 * @constant
 * @type {string}
 * @name pc.ANIM_PARAMETER_TRIGGER
 * @description Used to set an anim state graph parameter as type trigger.
 */
export var ANIM_PARAMETER_TRIGGER = 'TRIGGER';

<<<<<<< HEAD
/**
 * @constant
 * @type {string}
 * @name pc.ANIM_STATE_START
 * @description The starting state in an anim state graph layer.
 */
=======
export var ANIM_BLEND_1D = '1D';
export var ANIM_BLEND_2D_DIRECTIONAL = '2D_DIRECTIONAL';
export var ANIM_BLEND_2D_CARTESIAN = '2D_CARTESIAN';
export var ANIM_BLEND_DIRECT = 'DIRECT';

>>>>>>> 65a95af6
export var ANIM_STATE_START = 'START';
/**
 * @constant
 * @type {string}
 * @name pc.ANIM_STATE_END
 * @description The ending state in an anim state graph layer.
 */
export var ANIM_STATE_END = 'END';
/**
 * @constant
 * @type {string}
 * @name pc.ANIM_STATE_ANY
 * @description Used to indicate any state in an anim state graph layer.
 */
export var ANIM_STATE_ANY = 'ANY';<|MERGE_RESOLUTION|>--- conflicted
+++ resolved
@@ -106,20 +106,17 @@
  */
 export var ANIM_PARAMETER_TRIGGER = 'TRIGGER';
 
-<<<<<<< HEAD
+export var ANIM_BLEND_1D = '1D';
+export var ANIM_BLEND_2D_DIRECTIONAL = '2D_DIRECTIONAL';
+export var ANIM_BLEND_2D_CARTESIAN = '2D_CARTESIAN';
+export var ANIM_BLEND_DIRECT = 'DIRECT';
+
 /**
  * @constant
  * @type {string}
  * @name pc.ANIM_STATE_START
  * @description The starting state in an anim state graph layer.
  */
-=======
-export var ANIM_BLEND_1D = '1D';
-export var ANIM_BLEND_2D_DIRECTIONAL = '2D_DIRECTIONAL';
-export var ANIM_BLEND_2D_CARTESIAN = '2D_CARTESIAN';
-export var ANIM_BLEND_DIRECT = 'DIRECT';
-
->>>>>>> 65a95af6
 export var ANIM_STATE_START = 'START';
 /**
  * @constant
