pc.extend(pc, function () {

    var ImageElement = function ImageElement (element) {
        this._element = element;
        this._entity = element.entity;
        this._system = element.system;

        // public
        this._textureAsset = null;
        this._texture = null;
        this._materialAsset = null;
        this._material = null;
        this._spriteAsset = null;
        this._sprite = null;
        this._spriteFrame = 0;

        this._rect = new pc.Vec4(0,0,1,1); // x, y, w, h

        this._color = new pc.Color(1,1,1,1);

        this._mask = false; // this image element is a mask
        this._maskRef = 0; // id used in stencil buffer to mask

        // private
        this._positions = [];
        this._normals = [];
        this._uvs = [];
        this._indices = [];

        // 9-slicing
        this._outerScale = new pc.Vec2();
        this._innerOffset = new pc.Vec4();
        this._atlasRect = new pc.Vec4();

        this._defaultMesh = this._createMesh();
        this._mesh = this._defaultMesh;
        this._node = new pc.GraphNode();
        this._model = new pc.Model();
        this._model.graph = this._node;
        this._meshInstance = new pc.MeshInstance(this._node, this._mesh, this._material);
        this._meshInstance.castShadow = false;
        this._meshInstance.receiveShadow = false;
        this._model.meshInstances.push(this._meshInstance);
        this._drawOrder = 0;

        this._updateAabbFunc = this._updateAabb.bind(this);

        this._entity.addChild(this._model.graph);
        this._model._entity = this._entity;

        // initialize based on screen
        this._onScreenChange(this._element.screen);

        // listen for events
        this._element.on('resize', this._onParentResize, this);
        this._element.on('screen:set:screenspace', this._onScreenSpaceChange, this);
        this._element.on('set:screen', this._onScreenChange, this);
        this._element.on('set:draworder', this._onDrawOrderChange, this);
        this._element.on('screen:set:resolution', this._onResolutionChange, this);
    };

    pc.extend(ImageElement.prototype, {
        destroy: function () {
            if (this._model) {
                this._element.removeModelFromLayers(this._model);
                this._model.destroy();
                this._model = null;
            }

            this._element.off('resize', this._onParentResize, this);
            this._element.off('screen:set:screenspace', this._onScreenSpaceChange, this);
            this._element.off('set:screen', this._onScreenChange, this);
            this._element.off('set:draworder', this._onDrawOrderChange, this);
            this._element.off('screen:set:resolution', this._onResolutionChange, this);
        },

        _onResolutionChange: function (res) {
        },

        _onParentResize: function () {
            if (this._mesh) this._updateMesh(this._mesh);
        },

        _onScreenSpaceChange: function (value) {
            this._updateMaterial(value);
        },

        _onScreenChange: function (screen) {
            if (screen) {
                this._updateMaterial(screen.screen.screenSpace);
            } else {
                this._updateMaterial(false);
            }
        },

        _onDrawOrderChange: function (order) {
            this._drawOrder = order;
            if (this._meshInstance) {
                this._meshInstance.drawOrder = order;
            }
        },

        // Returns true if we are using a material
        // other than the default materials
        _hasUserMaterial: function () {
            return !!this._materialAsset ||
                   (!!this._material &&
                    this._system.defaultImageMaterials.indexOf(this._material) === -1);
        },

        // assign a material internally without updating everything
        // _setMaterial: function (material) {
        //     this._material = material;
        //     this._meshInstance.material = material;
        // },

        _use9Slicing: function () {
            return this.sprite && (this.sprite.renderMode === pc.SPRITE_RENDERMODE_SLICED || this.sprite.renderMode === pc.SPRITE_RENDERMODE_TILED);
        },

        _updateMaterial: function (screenSpace) {
            if (screenSpace) {
                if (!this._hasUserMaterial()) {
                    if (this._mask) {
                        if (this.sprite) {
                            if (this.sprite.renderMode === pc.SPRITE_RENDERMODE_SLICED) {
                                this._material = this._system.defaultScreenSpaceImageMask9SlicedMaterial;
                            } else if (this.sprite.renderMode === pc.SPRITE_RENDERMODE_TILED) {
                                this._material = this._system.defaultScreenSpaceImageMask9TiledMaterial;
                            } else {
                                this._material = this._system.defaultScreenSpaceImageMaskMaterial;
                            }
                        } else {
                            this._material = this._system.defaultScreenSpaceImageMaskMaterial;
                        }
                    } else {
                        if (this.sprite) {
                            if (this.sprite.renderMode === pc.SPRITE_RENDERMODE_SLICED) {
                                this._material = this._system.defaultScreenSpaceImage9SlicedMaterial;
                            } else if (this.sprite.renderMode === pc.SPRITE_RENDERMODE_TILED) {
                                this._material = this._system.defaultScreenSpaceImage9TiledMaterial;
                            } else {
                                this._material = this._system.defaultScreenSpaceImageMaterial;
                            }
                        } else {
                            this._material = this._system.defaultScreenSpaceImageMaterial;
                        }
                    }

                }
<<<<<<< HEAD
=======
                if (this._meshInstance) this._meshInstance.cull = false;
>>>>>>> a032d153
            } else {
                if (!this._hasUserMaterial()) {
                    if (this._mask) {
                        if (this.sprite) {
                            if (this.sprite.renderMode === pc.SPRITE_RENDERMODE_SLICED) {
                                this._material = this._system.defaultImage9SlicedMaskMaterial;
                            } else if (this.sprite.renderMode === pc.SPRITE_RENDERMODE_TILED) {
                                this._material = this._system.defaultImage9TiledMaskMaterial;
                            } else {
                                this._material = this._system.defaultImageMaskMaterial;
                            }
                        } else {
                            this._material = this._system.defaultImageMaskMaterial;
                        }
                    } else {
                        if (this.sprite) {
                            if (this.sprite.renderMode === pc.SPRITE_RENDERMODE_SLICED) {
                                this._material = this._system.defaultImage9SlicedMaterial;
                            } else if (this.sprite.renderMode === pc.SPRITE_RENDERMODE_TILED) {
                                this._material = this._system.defaultImage9TiledMaterial;
                            } else {
                                this._material = this._system.defaultImageMaterial;
                            }
                        } else {
                            this._material = this._system.defaultImageMaterial;
                        }
                    }
                }
<<<<<<< HEAD
=======
                if (this._meshInstance) this._meshInstance.cull = true;
>>>>>>> a032d153
            }
            if (this._meshInstance) {
                this._meshInstance.material = this._material;
                this._meshInstance.screenSpace = screenSpace;
                this._meshInstance.layer = screenSpace ? pc.scene.LAYER_HUD : pc.scene.LAYER_WORLD;
            }
        },

        // build a quad for the image
        _createMesh: function () {
            var w = this._element.width;
            var h = this._element.height;

            this._positions[0] = 0;
            this._positions[1] = 0;
            this._positions[2] = 0;
            this._positions[3] = w;
            this._positions[4] = 0;
            this._positions[5] = 0;
            this._positions[6] = w;
            this._positions[7] = h;
            this._positions[8] = 0;
            this._positions[9] = 0;
            this._positions[10] = h;
            this._positions[11] = 0;

            for (var i = 0; i < 12; i+=3) {
                this._normals[i] = 0;
                this._normals[i+1] = 0;
                this._normals[i+2] = 1;
            }

            this._uvs[0] = this._rect.data[0];
            this._uvs[1] = this._rect.data[1];
            this._uvs[2] = this._rect.data[0] + this._rect.data[2];
            this._uvs[3] = this._rect.data[1];
            this._uvs[4] = this._rect.data[0] + this._rect.data[2];
            this._uvs[5] = this._rect.data[1] + this._rect.data[3];
            this._uvs[6] = this._rect.data[0];
            this._uvs[7] = this._rect.data[1] + this._rect.data[3];

            this._indices[0] = 0;
            this._indices[1] = 1;
            this._indices[2] = 3;
            this._indices[3] = 2;
            this._indices[4] = 3;
            this._indices[5] = 1;

            var mesh = pc.createMesh(this._system.app.graphicsDevice, this._positions, {uvs: this._uvs, normals: this._normals, indices: this._indices});
            this._updateMesh(mesh);

            return mesh;
        },

        _updateMesh: function (mesh) {
            var i;
            var w = this._element.width;
            var h = this._element.height;

            // update material
            if (this._element.screen) {
                this._updateMaterial(this._element.screen.screen.screenSpace);
            } else {
                this._updateMaterial();
            }

            // force update meshInstance aabb
            if (this._meshInstance) {
                this._meshInstance._aabbVer = -1;
            }

            if (this.sprite && (this.sprite.renderMode === pc.SPRITE_RENDERMODE_SLICED || this.sprite.renderMode === pc.SPRITE_RENDERMODE_TILED)) {

                // calculate inner offset from the frame's border
                var frameData = this._sprite.atlas.frames[this._sprite.frameKeys[this._spriteFrame]];
                var borderWidthScale = 2 / frameData.rect.z;
                var borderHeightScale = 2 / frameData.rect.w;

                this._innerOffset.set(
                    frameData.border.x * borderWidthScale,
                    frameData.border.y * borderHeightScale,
                    frameData.border.z * borderWidthScale,
                    frameData.border.w * borderHeightScale
                );

                var tex = this.sprite.atlas.texture;
                this._atlasRect.set(frameData.rect.x / tex.width,
                                    frameData.rect.y / tex.height,
                                    frameData.rect.z / tex.width,
                                    frameData.rect.w / tex.height)

                // scale: apply PPU
                var scaleMulX = frameData.rect.z / this.sprite.pixelsPerUnit;
                var scaleMulY = frameData.rect.w / this.sprite.pixelsPerUnit;

                // scale borders if necessary instead of overlapping
                this._outerScale.set(Math.max(w, this._innerOffset.x * scaleMulX), Math.max(h, this._innerOffset.y * scaleMulY));

                var scaleX = scaleMulX;
                var scaleY = scaleMulY;

                this._outerScale.x /= scaleMulX;
                this._outerScale.y /= scaleMulY;

                // scale: shrinking below 1
                scaleX *= pc.math.clamp(w / (this._innerOffset.x * scaleMulX), 0.0001, 1);
                scaleY *= pc.math.clamp(h / (this._innerOffset.y * scaleMulY), 0.0001, 1);

                // set scale
                if (this._meshInstance) {
                    // set inner offset
                    this._meshInstance.setParameter("innerOffset", this._innerOffset.data);
                    // set atlas rect
                    this._meshInstance.setParameter("atlasRect", this._atlasRect.data);
                    // set outer scale
                    this._meshInstance.setParameter("outerScale", this._outerScale.data);
                    // set aabb update function
                    this._meshInstance._updateAabbFunc = this._updateAabbFunc;
                    // hint for picking
                    this._meshInstance.nineSlice = true;
                }

                // set scale and pivot
                if (this._node) {
                    this._node.setLocalScale(scaleX, scaleY, 1);
                    this._node.setLocalPosition((0.5 - this._element.pivot.x) * w, (0.5 - this._element.pivot.y) * h, 0);
                }
            } else {
                this._positions[0] = 0;
                this._positions[1] = 0;
                this._positions[2] = 0;
                this._positions[3] = w;
                this._positions[4] = 0;
                this._positions[5] = 0;
                this._positions[6] = w;
                this._positions[7] = h;
                this._positions[8] = 0;
                this._positions[9] = 0;
                this._positions[10] = h;
                this._positions[11] = 0;

                // offset for pivot
                var hp = this._element.pivot.data[0];
                var vp = this._element.pivot.data[1];

                for (i = 0; i < this._positions.length; i += 3) {
                    this._positions[i] -= hp*w;
                    this._positions[i+1] -= vp*h;
                }

                w = 1;
                h = 1;
                var rect = this._rect;

                if (this._sprite && this._sprite.frameKeys[this._spriteFrame] && this._sprite.atlas) {
                    var frame = this._sprite.atlas.frames[this._sprite.frameKeys[this._spriteFrame]];
                    if (frame) {
                        rect = frame.rect;
                        w = this._sprite.atlas.texture.width;
                        h = this._sprite.atlas.texture.height;
                    }
                }

                this._uvs[0] = rect.data[0] / w;
                this._uvs[1] = rect.data[1] / h;
                this._uvs[2] = (rect.data[0] + rect.data[2]) / w;
                this._uvs[3] = rect.data[1] / h;
                this._uvs[4] = (rect.data[0] + rect.data[2]) / w;
                this._uvs[5] = (rect.data[1] + rect.data[3]) / h;
                this._uvs[6] = rect.data[0] / w;
                this._uvs[7] = (rect.data[1] + rect.data[3]) / h;

                var vb = mesh.vertexBuffer;
                var it = new pc.VertexIterator(vb);
                var numVertices = 4;
                for (i = 0; i < numVertices; i++) {
                    it.element[pc.SEMANTIC_POSITION].set(this._positions[i*3+0], this._positions[i*3+1], this._positions[i*3+2]);
                    it.element[pc.SEMANTIC_NORMAL].set(this._normals[i*3+0], this._normals[i*3+1], this._normals[i*3+2]);
                    it.element[pc.SEMANTIC_TEXCOORD0].set(this._uvs[i*2+0], this._uvs[i*2+1]);

                    it.next();
                }
                it.end();

                mesh.aabb.compute(this._positions);

                if (this._node) {
                    this._node.setLocalScale(1, 1, 1);
                    this._node.setLocalPosition(0, 0, 0);
                }

                if (this._meshInstance) {
                    this._meshInstance.nineSlice = false;
                    this._meshInstance._updateAabbFunc = null;
                }

            }
        },

        // updates AABB while 9-slicing
        _updateAabb: function (aabb) {
            aabb.center.set(0, 0, 0);
            aabb.halfExtents.set(this._outerScale.x * 0.5, this._outerScale.y * 0.5, 0.001);
            aabb.setFromTransformedAabb(aabb, this._node.getWorldTransform());
            return aabb;
        },

        _getHigherMask: function () {
            var parent = this._entity;

            while(parent) {
                parent = parent.getParent();
                if (parent && parent.element && parent.element.mask) {
                    return parent;
                }
            }

            return null;
        },

        _toggleMask: function () {
            this._element._dirtifyMask();

            var screenSpace = this._element.screen ? this._element.screen.screen.screenSpace : false;
            this._updateMaterial(screenSpace);
        },

        _onMaterialLoad: function (asset) {
            this.material = asset.resource;
        },

        _onMaterialAdded: function (asset) {
            this._system.app.assets.off('add:' + asset.id, this._onMaterialAdded, this);
            if (this._materialAsset === asset.id) {
                this._bindMaterialAsset(asset);
            }
        },

        _bindMaterialAsset: function (asset) {
            asset.on("load", this._onMaterialLoad, this);
            asset.on("change", this._onMaterialChange, this);
            asset.on("remove", this._onMaterialRemove, this);

            if (asset.resource) {
                this._onMaterialLoad(asset);
            } else {
                this._system.app.assets.load(asset);
            }
        },

        _onMaterialChange: function () {

        },

        _onMaterialRemove: function () {

        },

        _onTextureAdded: function (asset) {
            this._system.app.assets.off('add:' + asset.id, this._onTextureAdded, this);
            if (this._textureAsset === asset.id) {
                this._bindTextureAsset(asset);
            }
        },

        _bindTextureAsset: function (asset) {
            asset.on("load", this._onTextureLoad, this);
            asset.on("change", this._onTextureChange, this);
            asset.on("remove", this._onTextureRemove, this);

            if (asset.resource) {
                this._onTextureLoad(asset);
            } else {
                this._system.app.assets.load(asset);
            }
        },

        _onTextureLoad: function (asset) {
            this.texture = asset.resource;
        },

        _onTextureChange: function (asset) {

        },

        _onTextureRemove: function (asset) {

        },

        // When sprite asset is added bind it
        _onSpriteAssetAdded: function (asset) {
            this._system.app.assets.off('add:' + asset.id, this._onSpriteAssetAdded, this);
            if (this._spriteAsset === asset.id) {
                this._bindSpriteAsset(asset);
            }
        },

        // Hook up event handlers on sprite asset
        _bindSpriteAsset: function (asset) {
            asset.on("load", this._onSpriteAssetLoad, this);
            asset.on("change", this._onSpriteAssetChange, this);
            asset.on("remove", this._onSpriteAssetRemove, this);

            if (asset.resource) {
                this._onSpriteAssetLoad(asset);
            } else {
                this._system.app.assets.load(asset);
            }
        },

        // When sprite asset is loaded make sure the texture atlas asset is loaded too
        // If so then set the sprite, otherwise wait for the atlas to be loaded first
        _onSpriteAssetLoad: function (asset) {
            if (! asset.resource) {
                this.sprite = null;
            } else {
                if (! asset.resource.atlas) {
                    var atlasAssetId = asset.data.textureAtlasAsset;
                    var assets = this._system.app.assets;
                    assets.off('load:' + atlasAssetId, this._onTextureAtlasLoad, this);
                    assets.once('load:' + atlasAssetId, this._onTextureAtlasLoad, this);
                } else {
                    this.sprite = asset.resource;
                }
            }
        },

        _onSpriteMeshesChange: function () {
            // force update
            this.spriteFrame = this.spriteFrame;
        },

        _onSpritePpuChange: function () {
            // on force update when the sprite is 9-sliced. If it's not
            // then its mesh will change when the ppu changes which will
            // be handled by onSpriteMeshesChange
            if (this.sprite.renderMode !== pc.SPRITE_RENDERMODE_SIMPLE) {
                // force update
                this.spriteFrame = this.spriteFrame;
            }
        },

        _onAtlasTextureChange: function () {
            if (this.sprite && this.sprite.atlas && this.sprite.atlas.texture) {
                this._meshInstance.setParameter("texture_emissiveMap", this._sprite.atlas.texture);
                this._meshInstance.setParameter("texture_opacityMap", this._sprite.atlas.texture);
            } else {
                this._meshInstance.deleteParameter("texture_emissiveMap");
                this._meshInstance.deleteParameter("texture_opacityMap");
            }
        },

        // When atlas is loaded try to reset the sprite asset
        _onTextureAtlasLoad: function (atlasAsset) {
            var spriteAsset = this._spriteAsset;
            if (spriteAsset instanceof pc.Asset) {
                this._onSpriteAssetLoad(spriteAsset);
            } else {
                this._onSpriteAssetLoad(this._system.app.assets.get(spriteAsset));
            }
        },

        // When the sprite asset changes reset it
        _onSpriteAssetChange: function (asset) {
            this._onSpriteAssetLoad(asset);
        },

        _onSpriteAssetRemove: function (asset) {
        },

        onEnable: function () {
            if (this._model) {
                this._element.addModelToLayers(this._model);
            }
        },

        onDisable: function () {
            if (this._model) {
                this._element.removeModelFromLayers(this._model);
            }
        }
    });

    Object.defineProperty(ImageElement.prototype, "color", {
        get: function () {
            return this._color;
        },

        set: function (value) {
            this._color.data[0] = value.data[0];
            this._color.data[1] = value.data[1];
            this._color.data[2] = value.data[2];

            if (this._meshInstance) {
                this._meshInstance.setParameter('material_emissive', this._color.data3);
            }
        }
    });

    Object.defineProperty(ImageElement.prototype, "opacity", {
        get: function () {
            return this._color.data[3];
        },

        set: function (value) {
            this._color.data[3] = value;
            this._meshInstance.setParameter("material_opacity", value);
        }
    });

    Object.defineProperty(ImageElement.prototype, "rect", {
        get: function () {
            return this._rect;
        },

        set: function (value) {
            if (value instanceof pc.Vec4) {
                this._rect.set(value.x, value.y, value.z, value.w);
            } else {
                this._rect.set(value[0], value[1], value[2], value[3]);
            }
            if (this._mesh) this._updateMesh(this._mesh);
        }
    });

    Object.defineProperty(ImageElement.prototype, "material", {
        get: function () {
            return this._material;
        },
        set: function (value) {
            if (! value) {
                var screenSpace = this._element.screen ? this._element.screen.screen.screenSpace : false;
                value = screenSpace ? this._system.defaultScreenSpaceImageMaterial : this._system.defaultImageMaterial;
                value = this._mask ? this._system.defaultScreenSpaceImageMaskMaterial : this._system.defaultImageMaskMaterial;
            }

            this._material = value;
            if (value) {
                this._meshInstance.material = value;

                // if this is not the default material then clear color and opacity overrides
                if (value !== this._system.defaultScreenSpaceImageMaterial
                    && value !== this._system.defaultImageMaterial
                    && value !== this._system.defaultImageMaskMaterial
                    && value !== this._system.defaultScreenSpaceImageMaskMaterial) {
                    this._meshInstance.deleteParameter('material_opacity');
                    this._meshInstance.deleteParameter('material_emissive');
                }
                // otherwise if we are back to the defaults reset the color and opacity
                else {
                    this._meshInstance.setParameter('material_emissive', this._color.data3);
                    this._meshInstance.setParameter('material_opacity', this._color.data[3]);
                }
            }
        }
    });

    Object.defineProperty(ImageElement.prototype, "materialAsset", {
        get: function () {
            return this._materialAsset;
        },

        set: function (value) {
            var assets = this._system.app.assets;
            var _id = value;

            if (value instanceof pc.Asset) {
                _id = value.id;
            }

            if (this._materialAsset !== _id) {
                if (this._materialAsset) {
                    var _prev = assets.get(this._materialAsset);
                    if (_prev) {
                        _prev.off("load", this._onMaterialLoad, this);
                        _prev.off("change", this._onMaterialChange, this);
                        _prev.off("remove", this._onMaterialRemove, this);
                    }
                }

                this._materialAsset = _id;
                if (this._materialAsset) {
                    var asset = assets.get(this._materialAsset);
                    if (! asset) {
                        this.material = null;
                        assets.on('add:' + this._materialAsset, this._onMaterialAdded, this);
                    } else {
                        this._bindMaterialAsset(asset);
                    }
                } else {
                    this.material = null;
                }
            }
        }
    });

    Object.defineProperty(ImageElement.prototype, "texture", {
        get: function () {
            return this._texture;
        },
        set: function (value) {
            this._texture = value;

            if (value) {
                // default texture just uses emissive and opacity maps
                this._meshInstance.setParameter("texture_emissiveMap", this._texture);
                this._meshInstance.setParameter("texture_opacityMap", this._texture);
                this._meshInstance.setParameter("material_emissive", this._color.data3);
                this._meshInstance.setParameter("material_opacity", this._color.data[3]);
            } else {
                // clear texture params
                this._meshInstance.deleteParameter("texture_emissiveMap");
                this._meshInstance.deleteParameter("texture_opacityMap");
            }
        }
    });

    Object.defineProperty(ImageElement.prototype, "textureAsset", {
        get: function () {
            return this._textureAsset;
        },

        set: function (value) {
            var assets = this._system.app.assets;
            var _id = value;

            if (value instanceof pc.Asset) {
                _id = value.id;
            }

            if (this._textureAsset !== _id) {
                if (this._textureAsset) {
                    var _prev = assets.get(this._textureAsset);
                    if (_prev) {
                        _prev.off("load", this._onTextureLoad, this);
                        _prev.off("change", this._onTextureChange, this);
                        _prev.off("remove", this._onTextureRemove, this);
                    }
                }

                this._textureAsset = _id;
                if (this._textureAsset) {
                    var asset = assets.get(this._textureAsset);
                    if (! asset) {
                        this.texture = null;
                        assets.on('add:' + this._textureAsset, this._onTextureAdded, this);
                    } else {
                        this._bindTextureAsset(asset);
                    }
                } else {
                    this.texture = null;
                }
            }
        }
    });

    Object.defineProperty(ImageElement.prototype, "spriteAsset", {
        get: function () {
            return this._spriteAsset;
        },
        set: function (value) {
            var assets = this._system.app.assets;
            var _id = value;

            if (value instanceof pc.Asset) {
                _id = value.id;
            }

            if (this._spriteAsset !== _id) {
                if (this._spriteAsset) {
                    var _prev = assets.get(this._spriteAsset);
                    if (_prev) {
                        _prev.off("load", this._onSpriteAssetLoad, this);
                        _prev.off("change", this._onSpriteAssetChange, this);
                        _prev.off("remove", this._onSpriteAssetRemove, this);
                    }
                }

                this._spriteAsset = _id;
                if (this._spriteAsset) {
                    var asset = assets.get(this._spriteAsset);
                    if (! asset) {
                        this.sprite = null;
                        assets.on('add:' + this._spriteAsset, this._onSpriteAssetAdded, this);
                    } else {
                        this._bindSpriteAsset(asset);
                    }
                } else {
                    this.sprite = null;
                }
            }
        }
    });

    Object.defineProperty(ImageElement.prototype, "sprite", {
        get: function () {
            return this._sprite;
        },
        set: function (value) {
            if (this._sprite) {
                this._sprite.off('set:meshes', this._onSpriteMeshesChange, this);
                this._sprite.off('set:pixelsPerUnit', this._onSpritePpuChange, this);
                this._sprite.off('set:atlas', this._onAtlasTextureChange, this);
                if (this._sprite.atlas) {
                    this._sprite.atlas.off('set:texture', this._onAtlasTextureChange, this);
                }
            }

            this._sprite = value;

            if (this._sprite) {
                this._sprite.on('set:meshes', this._onSpriteMeshesChange, this);
                this._sprite.on('set:pixelsPerUnit', this._onSpritePpuChange, this);
                this._sprite.on('set:atlas', this._onAtlasTextureChange, this);
                if (this._sprite.atlas) {
                    this._sprite.atlas.on('set:texture', this._onAtlasTextureChange, this);
                }
            }

            if (this._meshInstance) {
                if (this._sprite && this._sprite.atlas && this._sprite.atlas.texture) {
                    // default texture just uses emissive and opacity maps
                    this._meshInstance.setParameter("texture_emissiveMap", this._sprite.atlas.texture);
                    this._meshInstance.setParameter("texture_opacityMap", this._sprite.atlas.texture);
                } else {
                    // clear texture params
                    this._meshInstance.deleteParameter("texture_emissiveMap");
                    this._meshInstance.deleteParameter("texture_opacityMap");
                }
            }

            this.spriteFrame = this.spriteFrame; // force update frame
        }
    });

    Object.defineProperty(ImageElement.prototype, "spriteFrame", {
        get: function () {
            return this._spriteFrame;
        },
        set: function (value) {
            if (this._sprite) {
                // clamp frame
                this._spriteFrame = pc.math.clamp(value, 0, this._sprite.frameKeys.length - 1);
            } else {
                this._spriteFrame = value;
            }

            var nineSlice = false
            var mesh = null;

            // take mesh from sprite
            if (this._sprite && this._sprite.atlas) {
                mesh = this._sprite.meshes[this.spriteFrame];
                nineSlice = this._sprite.renderMode === pc.SPRITE_RENDERMODE_SLICED || this._sprite.renderMode === pc.SPRITE_RENDERMODE_TILED;
            }

            // if we use 9 slicing then use that mesh otherwise keep using the default mesh
            this.mesh = nineSlice ? mesh : this._defaultMesh;

            if (this.mesh) {
                this._updateMesh(this.mesh);
            }
        }
    });

    Object.defineProperty(ImageElement.prototype, "mesh", {
        get: function () {
            return this._mesh;
        },
        set: function (value) {
            this._mesh = value;
            if (this._meshInstance) {
                this._meshInstance.mesh = this._mesh;
                this._meshInstance.visible = !!this._mesh;
                this._meshInstance._aabbVer = -1;
                if (this._mesh === this._defaultMesh) {
                    this._meshInstance._updateAabbFunc = null;
                } else {
                    this._meshInstance._updateAabbFunc = this._updateAabbFunc;
                }
            }
        }
    });

    Object.defineProperty(ImageElement.prototype, "mask", {
        get: function () {
            return this._mask;
        },
        set: function (value) {
            if (this._mask !== value) {
                this._mask = value;
                this._toggleMask();
            }
        }
    });

    return {
        ImageElement: ImageElement
    };
}());
<|MERGE_RESOLUTION|>--- conflicted
+++ resolved
@@ -148,10 +148,8 @@
                     }
 
                 }
-<<<<<<< HEAD
-=======
                 if (this._meshInstance) this._meshInstance.cull = false;
->>>>>>> a032d153
+
             } else {
                 if (!this._hasUserMaterial()) {
                     if (this._mask) {
@@ -180,10 +178,8 @@
                         }
                     }
                 }
-<<<<<<< HEAD
-=======
+
                 if (this._meshInstance) this._meshInstance.cull = true;
->>>>>>> a032d153
             }
             if (this._meshInstance) {
                 this._meshInstance.material = this._material;
