import { ASPECT_AUTO } from '../../../scene/constants.js';
import { Camera } from '../../../scene/camera.js';

import { Component } from '../component.js';

import { PostEffectQueue } from './post-effect-queue.js';

/**
 * @component
 * @class
 * @name CameraComponent
 * @augments Component
 * @classdesc The Camera Component enables an Entity to render the scene. A scene
 * requires at least one enabled camera component to be rendered. Note that multiple
 * camera components can be enabled simultaneously (for split-screen or offscreen
 * rendering, for example).
 * @description Create a new Camera Component.
 * @param {CameraComponentSystem} system - The ComponentSystem that created this
 * Component.
 * @param {Entity} entity - The Entity that this Component is attached to.
 * @example
 * // Add a pc.CameraComponent to an entity
 * var entity = new pc.Entity();
 * entity.addComponent('camera', {
 *     nearClip: 1,
 *     farClip: 100,
 *     fov: 55
 * });
 * @example
 * // Get the pc.CameraComponent on an entity
 * var cameraComponent = entity.camera;
 * @example
 * // Update a property on a camera component
 * entity.camera.nearClip = 2;
 * @property {number} projection The type of projection used to render the camera.
 * Can be:
 *
 * * {@link PROJECTION_PERSPECTIVE}: A perspective projection. The camera frustum
 * resembles a truncated pyramid.
 * * {@link PROJECTION_ORTHOGRAPHIC}: An orthographic projection. The camera
 * frustum is a cuboid.
 *
 * Defaults to pc.PROJECTION_PERSPECTIVE.
 * @property {number} aspectRatio The aspect ratio (width divided by height) of the
 * camera. If aspectRatioMode is pc.ASPECT_AUTO, then this value will be automatically
 * calculated every frame, and you can only read it. If it's ASPECT_MANUAL, you can set
 * the value.
 * @property {number} aspectRatioMode The aspect ratio mode of the camera. Can be:
 *
 * * {@link ASPECT_AUTO}: aspect ratio will be calculated from the current render
 * target's width divided by height.
 * * {@link ASPECT_MANUAL}: use the aspectRatio value.
 *
 * Defaults to pc.ASPECT_AUTO.
 * @property {Color} clearColor The color used to clear the canvas to before the
 * camera starts to render. Defaults to [0.75, 0.75, 0.75, 1].
 * @property {boolean} clearColorBuffer If true the camera will clear the color buffer
 * to the color set in clearColor. Defaults to true.
 * @property {boolean} clearDepthBuffer If true the camera will clear the depth buffer.
 * Defaults to true.
 * @property {boolean} clearStencilBuffer If true the camera will clear the stencil
 * buffer. Defaults to true.
 * @property {number} farClip The distance from the camera after which no rendering
 * will take place. Defaults to 1000.
 * @property {number} fov The field of view of the camera in degrees. Usually this is
 * the Y-axis field of view, see {@link CameraComponent#horizontalFov}. Used for
 * {@link PROJECTION_PERSPECTIVE} cameras only. Defaults to 45.
 * @property {boolean} horizontalFov Set which axis to use for the Field of View
 * calculation. Defaults to false.
 * @property {number} nearClip The distance from the camera before which no rendering
 * will take place. Defaults to 0.1.
 * @property {number} orthoHeight The half-height of the orthographic view window (in
 * the Y-axis). Used for {@link PROJECTION_ORTHOGRAPHIC} cameras only. Defaults to 10.
 * @property {number} priority Controls the order in which cameras are rendered. Cameras
 * with smaller values for priority are rendered first. Defaults to 0.
<<<<<<< HEAD
 * @property {Vec4} rect Controls where on the screen the camera will be rendered in
=======
 * @property {pc.RenderTarget} renderTarget Render target to which rendering of the cameras
 * is performed. If not set, it will render simply to the screen.
 * @property {pc.Vec4} rect Controls where on the screen the camera will be rendered in
>>>>>>> 45a09671
 * normalized screen coordinates. Defaults to [0, 0, 1, 1].
 * @property {Vec4} scissorRect Clips all pixels which are not in the rectangle.
 * The order of the values is [x, y, width, height]. Defaults to [0, 0, 1, 1].
 * @property {PostEffectQueue} postEffects The post effects queue for this camera.
 * Use this to add or remove post effects from the camera.
 * @property {boolean} frustumCulling Controls the culling of mesh instances against
 * the camera frustum, i.e. if objects outside of camera should be omitted from rendering.
 * If false, all mesh instances in the scene are rendered by the camera, regardless of
 * visibility. Defaults to false.
 * @property {callbacks.CalculateMatrix} calculateTransform Custom function you can
 * provide to calculate the camera transformation matrix manually. Can be used for complex
 * effects like reflections. Function is called using component's scope.
 * Arguments:
 * * {pc.Mat4} transformMatrix: output of the function.
 * * {number} view: Type of view. Can be pc.VIEW_CENTER, pc.VIEW_LEFT or pc.VIEW_RIGHT.
 * Left and right are only used in stereo rendering.
 * @property {callbacks.CalculateMatrix} calculateProjection Custom function you can
 * provide to calculate the camera projection matrix manually. Can be used for complex
 * effects like doing oblique projection. Function is called using component's scope.
 * Arguments:
 * * {pc.Mat4} transformMatrix: output of the function
 * * {number} view: Type of view. Can be pc.VIEW_CENTER, pc.VIEW_LEFT or pc.VIEW_RIGHT.
 * Left and right are only used in stereo rendering.
 * @property {boolean} cullFaces If true the camera will take material.cull into account.
 * Otherwise both front and back faces will be rendered. Defaults to true.
 * @property {boolean} flipFaces If true the camera will invert front and back faces.
 * Can be useful for reflection rendering. Defaults to false.
 * @property {number[]} layers An array of layer IDs ({@link Layer#id}) to which this
 * camera should belong. Don't push/pop/splice or modify this array, if you want to
 * change it, set a new one instead. Defaults to [LAYERID_WORLD, LAYERID_DEPTH,
 * LAYERID_SKYBOX, LAYERID_UI, LAYERID_IMMEDIATE].
 */
class CameraComponent extends Component {
    constructor(system, entity) {
        super(system, entity);

        this._camera = new Camera();
        this._camera.node = entity;

        this._priority = 0;

        this._postEffects = new PostEffectQueue(system.app, this);
    }

    /**
     * @readonly
     * @name CameraComponent#frustum
     * @type {Frustum}
     * @description Queries the camera's frustum shape.
     */
    /**
     * @readonly
     * @name CameraComponent#projectionMatrix
     * @type {Mat4}
     * @description Queries the camera's projection matrix.
     */
    /**
     * @readonly
     * @name CameraComponent#viewMatrix
     * @type {Mat4}
     * @description Queries the camera's view matrix.
     */

    get camera() {
        return this._camera;
    }

    get layers() {
        return this._camera.layers;
    }

    set layers(newValue) {
        var i, layer;
        var layers = this._camera.layers;
        for (i = 0; i < layers.length; i++) {
            layer = this.system.app.scene.layers.getLayerById(layers[i]);
            if (!layer) continue;
            layer.removeCamera(this);
        }

        this._camera.layers = newValue;

        if (!this.enabled || !this.entity.enabled) return;

        for (i = 0; i < newValue.length; i++) {
            layer = this.system.app.scene.layers.getLayerById(newValue[i]);
            if (!layer) continue;
            layer.addCamera(this);
        }
    }

    get postEffects() {
        return this._postEffects;
    }

    get priority() {
        return this._priority;
    }

    set priority(newValue) {
        this._priority = newValue;

        // layer composition needs to update order
        let layerComp = this.system.app.scene.layers;
        layerComp._dirtyCameras = true;
    }

    /**
     * @function
     * @name CameraComponent#screenToWorld
     * @description Convert a point from 2D screen space to 3D world space.
     * @param {number} screenx - X coordinate on PlayCanvas' canvas element.
     * @param {number} screeny - Y coordinate on PlayCanvas' canvas element.
     * @param {number} cameraz - The distance from the camera in world space to create
     * the new point.
     * @param {Vec3} [worldCoord] - 3D vector to receive world coordinate result.
     * @example
     * // Get the start and end points of a 3D ray fired from a screen click position
     * var start = entity.camera.screenToWorld(clickX, clickY, entity.camera.nearClip);
     * var end = entity.camera.screenToWorld(clickX, clickY, entity.camera.farClip);
     *
     * // Use the ray coordinates to perform a raycast
     * app.systems.rigidbody.raycastFirst(start, end, function (result) {
     *     console.log("Entity " + result.entity.name + " was selected");
     * });
     * @returns {Vec3} The world space coordinate.
     */
    screenToWorld(screenx, screeny, cameraz, worldCoord) {
        var device = this.system.app.graphicsDevice;
        var w = device.clientRect.width;
        var h = device.clientRect.height;
        return this._camera.screenToWorld(screenx, screeny, cameraz, w, h, worldCoord);
    }

    /**
     * @function
     * @name CameraComponent#worldToScreen
     * @description Convert a point from 3D world space to 2D screen space.
     * @param {Vec3} worldCoord - The world space coordinate.
     * @param {Vec3} [screenCoord] - 3D vector to receive screen coordinate result.
     * @returns {Vec3} The screen space coordinate.
     */
    worldToScreen(worldCoord, screenCoord) {
        var device = this.system.app.graphicsDevice;
        var w = device.clientRect.width;
        var h = device.clientRect.height;
        return this._camera.worldToScreen(worldCoord, w, h, screenCoord);
    }

    onPrerender() {
        this._camera._viewMatDirty = true;
        this._camera._viewProjMatDirty = true;
    }

    addCameraToLayers() {
        var layers = this.layers;
        for (var i = 0; i < layers.length; i++) {
            var layer = this.system.app.scene.layers.getLayerById(layers[i]);
            if (layer) {
                layer.addCamera(this);
            }
        }
    }

    removeCameraFromLayers() {
        var layers = this.layers;
        for (var i = 0; i < layers.length; i++) {
            var layer = this.system.app.scene.layers.getLayerById(layers[i]);
            if (layer) {
                layer.removeCamera(this);
            }
        }
    }

    onLayersChanged(oldComp, newComp) {
        this.addCameraToLayers();
        oldComp.off("add", this.onLayerAdded, this);
        oldComp.off("remove", this.onLayerRemoved, this);
        newComp.on("add", this.onLayerAdded, this);
        newComp.on("remove", this.onLayerRemoved, this);
    }

    onLayerAdded(layer) {
        var index = this.layers.indexOf(layer.id);
        if (index < 0) return;
        layer.addCamera(this);
    }

    onLayerRemoved(layer) {
        var index = this.layers.indexOf(layer.id);
        if (index < 0) return;
        layer.removeCamera(this);
    }

    onEnable() {
        var system = this.system;
        var scene = system.app.scene;
        var layers = scene.layers;

        system.addCamera(this);

        scene.on("set:layers", this.onLayersChanged, this);
        if (layers) {
            layers.on("add", this.onLayerAdded, this);
            layers.on("remove", this.onLayerRemoved, this);
        }

        if (this.enabled && this.entity.enabled) {
            this.addCameraToLayers();
        }

        this.postEffects.enable();
    }

    onDisable() {
        var system = this.system;
        var scene = system.app.scene;
        var layers = scene.layers;

        this.postEffects.disable();

        this.removeCameraFromLayers();

        scene.off("set:layers", this.onLayersChanged, this);
        if (layers) {
            layers.off("add", this.onLayerAdded, this);
            layers.off("remove", this.onLayerRemoved, this);
        }

        system.removeCamera(this);
    }

    onRemove() {
        this.onDisable();
        this.off();
    }

    /**
     * @function
     * @name CameraComponent#calculateAspectRatio
     * @description Calculates aspect ratio value for a given render target.
     * @param {RenderTarget} [rt] - Optional render target. If unspecified, the
     * backbuffer is assumed.
     * @returns {number} The aspect ratio of the render target (or backbuffer).
     */
    calculateAspectRatio(rt) {
        var src = rt ? rt : this.system.app.graphicsDevice;
        var rect = this.rect;
        return (src.width * rect.z) / (src.height * rect.w);
    }

    /**
     * @function
     * @private
     * @name CameraComponent#frameBegin
     * @description Start rendering the frame for this camera.
     * @param {RenderTarget} rt - Render target to which rendering will be performed.
     * Will affect camera's aspect ratio, if aspectRatioMode is pc.ASPECT_AUTO.
     */
    frameBegin(rt) {
        if (this.aspectRatioMode === ASPECT_AUTO) {
            this.aspectRatio = this.calculateAspectRatio(rt);
        }
    }

    /**
     * @private
     * @function
     * @name CameraComponent#frameEnd
     * @description End rendering the frame for this camera.
     */
    frameEnd() {}

    /**
     * @private
     * @deprecated
     * @function
     * @name CameraComponent#enterVr
     * @description Attempt to start presenting this camera to a {@link VrDisplay}.
     * @param {callbacks.VrCamera} callback - Function called once to indicate success
     * of failure. The callback takes one argument (err).
     * On success it returns null on failure it returns the error message.
     * @example
     * // On an entity with a camera component
     * this.entity.camera.enterVr(function (err) {
     *     if (err) {
     *         console.error(err);
     *     } else {
     *         // in VR!
     *     }
     * });
     */
    /**
     * @private
     * @deprecated
     * @function
     * @name CameraComponent#enterVr
     * @variation 2
     * @description Attempt to start presenting this camera to a {@link VrDisplay}.
     * @param {VrDisplay} display - The VrDisplay to present. If not supplied this uses
     * {@link VrManager#display} as the default.
     * @param {callbacks.VrCamera} callback - Function called once to indicate success
     * of failure. The callback takes one argument (err). On success it returns null on
     * failure it returns the error message.
     * @example
     * // On an entity with a camera component
     * this.entity.camera.enterVr(function (err) {
     *     if (err) {
     *         console.error(err);
     *     } else {
     *         // in VR!
     *     }
     * });
     */
    enterVr(display, callback) {
        if ((display instanceof Function) && !callback) {
            callback = display;
            display = null;
        }

        if (!this.system.app.vr) {
            callback("VrManager not created. Enable VR in project settings.");
            return;
        }

        if (!display) {
            display = this.system.app.vr.display;
        }

        if (display) {
            var self = this;
            if (display.capabilities.canPresent) {
                // try and present
                display.requestPresent(function (err) {
                    if (!err) {
                        self.vrDisplay = display;
                        // camera component uses internal 'before' event
                        // this means display nulled before anyone other
                        // code gets to update
                        self.vrDisplay.once('beforepresentchange', function (display) {
                            if (!display.presenting) {
                                self.vrDisplay = null;
                            }
                        });
                    }
                    callback(err);
                });
            } else {
                // mono rendering
                self.vrDisplay = display;
                callback();
            }
        } else {
            callback("No pc.VrDisplay to present");
        }
    }

    /**
     * @private
     * @deprecated
     * @function
     * @name CameraComponent#exitVr
     * @description Attempt to stop presenting this camera.
     * @param {callbacks.VrCamera} callback - Function called once to indicate
     * success of failure. The callback takes one argument (err).
     * On success it returns null on failure it returns the error message.
     * @example
     * this.entity.camera.exitVr(function (err) {
     *     if (err) {
     *         console.error(err);
     *     } else {
     *         // exited successfully
     *     }
     * });
     */
    exitVr(callback) {
        if (this.vrDisplay) {
            if (this.vrDisplay.capabilities.canPresent) {
                var display = this.vrDisplay;
                this.vrDisplay = null;
                display.exitPresent(callback);
            } else {
                this.vrDisplay = null;
                callback();
            }
        } else {
            callback("Not presenting VR");
        }
    }

    /**
     * @function
     * @name CameraComponent#startXr
     * @description Attempt to start XR session with this camera
     * @param {string} type - The type of session. Can be one of the following:
     *
     * * {@link XRTYPE_INLINE}: Inline - always available type of session. It has
     * limited feature availability and is rendered into HTML element.
     * * {@link XRTYPE_VR}: Immersive VR - session that provides exclusive access
     * to the VR device with the best available tracking features.
     * * {@link XRTYPE_AR}: Immersive AR - session that provides exclusive access
     * to the VR/AR device that is intended to be blended with the real-world environment.
     *
     * @param {string} spaceType - reference space type. Can be one of the following:
     *
     * * {@link XRSPACE_VIEWER}: Viewer - always supported space with some basic
     * tracking capabilities.
     * * {@link XRSPACE_LOCAL}: Local - represents a tracking space with a native
     * origin near the viewer at the time of creation. It is meant for seated or basic
     * local XR sessions.
     * * {@link XRSPACE_LOCALFLOOR}: Local Floor - represents a tracking space with
     * a native origin at the floor in a safe position for the user to stand. The y-axis
     * equals 0 at floor level. Floor level value might be estimated by the underlying
     * platform. It is meant for seated or basic local XR sessions.
     * * {@link XRSPACE_BOUNDEDFLOOR}: Bounded Floor - represents a tracking space
     * with its native origin at the floor, where the user is expected to move within a
     * pre-established boundary.
     * * {@link XRSPACE_UNBOUNDED}: Unbounded - represents a tracking space where the
     * user is expected to move freely around their environment, potentially long
     * distances from their starting point.
     *
     * @param {object} [options] - object with options for XR session initialization.
     * @param {string[]} [options.optionalFeatures] - Optional features for XRSession start. It is used for getting access to additional WebXR spec extensions.
     * @param {callbacks.XrError} [options.callback] - Optional callback function called once
     * the session is started. The callback has one argument Error - it is null if the XR
     * session started successfully.
     * @example
     * // On an entity with a camera component
     * this.entity.camera.startXr(pc.XRTYPE_VR, pc.XRSPACE_LOCAL, {
     *     callback: function (err) {
     *         if (err) {
     *             // failed to start XR session
     *         } else {
     *             // in XR
     *         }
     *     }
     * });
     */
    startXr(type, spaceType, options) {
        this.system.app.xr.start(this, type, spaceType, options);
    }

    /**
     * @function
     * @name CameraComponent#endXr
     * @description Attempt to end XR session of this camera
     * @param {callbacks.XrError} [callback] - Optional callback function called once
     * session is ended. The callback has one argument Error - it is null if successfully
     * ended XR session.
     * @example
     * // On an entity with a camera component
     * this.entity.camera.endXr(function (err) {
     *     // not anymore in XR
     * });
     */
    endXr(callback) {
        if (!this._camera.xr) {
            if (callback) callback(new Error("Camera is not in XR"));
            return;
        }

        this._camera.xr.end(callback);
    }
}

[
    { name: 'aspectRatio', readonly: false },
    { name: 'aspectRatioMode', readonly: false },
    { name: 'calculateProjection', readonly: false },
    { name: 'calculateTransform', readonly: false },
    { name: 'clearColor', readonly: false },
    { name: 'clearColorBuffer', readonly: false },
    { name: 'clearDepthBuffer', readonly: false },
    { name: 'clearStencilBuffer', readonly: false },
    { name: 'cullFaces', readonly: false },
    { name: 'farClip', readonly: false },
    { name: 'flipFaces', readonly: false },
    { name: 'fov', readonly: false },
    { name: 'frustum', readonly: true },
    { name: 'frustumCulling', readonly: false },
    { name: 'horizontalFov', readonly: false },
    { name: 'nearClip', readonly: false },
    { name: 'orthoHeight', readonly: false },
    { name: 'projection', readonly: false },
    { name: 'projectionMatrix', readonly: true },
    { name: 'rect', readonly: false },
    { name: 'renderTarget', readonly: false },
    { name: 'scissorRect', readonly: false },
    { name: 'viewMatrix', readonly: true },
    { name: 'vrDisplay', readonly: false }
].forEach(function (property) {
    var name = property.name;
    var options = {};

    options.get = function () {
        return this._camera[name];
    };

    if (!property.readonly) {
        options.set = function (newValue) {
            this._camera[name] = newValue;
        };
    }

    Object.defineProperty(CameraComponent.prototype, name, options);
});

export { CameraComponent };
<|MERGE_RESOLUTION|>--- conflicted
+++ resolved
@@ -1,590 +1,586 @@
-import { ASPECT_AUTO } from '../../../scene/constants.js';
-import { Camera } from '../../../scene/camera.js';
-
-import { Component } from '../component.js';
-
-import { PostEffectQueue } from './post-effect-queue.js';
-
-/**
- * @component
- * @class
- * @name CameraComponent
- * @augments Component
- * @classdesc The Camera Component enables an Entity to render the scene. A scene
- * requires at least one enabled camera component to be rendered. Note that multiple
- * camera components can be enabled simultaneously (for split-screen or offscreen
- * rendering, for example).
- * @description Create a new Camera Component.
- * @param {CameraComponentSystem} system - The ComponentSystem that created this
- * Component.
- * @param {Entity} entity - The Entity that this Component is attached to.
- * @example
- * // Add a pc.CameraComponent to an entity
- * var entity = new pc.Entity();
- * entity.addComponent('camera', {
- *     nearClip: 1,
- *     farClip: 100,
- *     fov: 55
- * });
- * @example
- * // Get the pc.CameraComponent on an entity
- * var cameraComponent = entity.camera;
- * @example
- * // Update a property on a camera component
- * entity.camera.nearClip = 2;
- * @property {number} projection The type of projection used to render the camera.
- * Can be:
- *
- * * {@link PROJECTION_PERSPECTIVE}: A perspective projection. The camera frustum
- * resembles a truncated pyramid.
- * * {@link PROJECTION_ORTHOGRAPHIC}: An orthographic projection. The camera
- * frustum is a cuboid.
- *
- * Defaults to pc.PROJECTION_PERSPECTIVE.
- * @property {number} aspectRatio The aspect ratio (width divided by height) of the
- * camera. If aspectRatioMode is pc.ASPECT_AUTO, then this value will be automatically
- * calculated every frame, and you can only read it. If it's ASPECT_MANUAL, you can set
- * the value.
- * @property {number} aspectRatioMode The aspect ratio mode of the camera. Can be:
- *
- * * {@link ASPECT_AUTO}: aspect ratio will be calculated from the current render
- * target's width divided by height.
- * * {@link ASPECT_MANUAL}: use the aspectRatio value.
- *
- * Defaults to pc.ASPECT_AUTO.
- * @property {Color} clearColor The color used to clear the canvas to before the
- * camera starts to render. Defaults to [0.75, 0.75, 0.75, 1].
- * @property {boolean} clearColorBuffer If true the camera will clear the color buffer
- * to the color set in clearColor. Defaults to true.
- * @property {boolean} clearDepthBuffer If true the camera will clear the depth buffer.
- * Defaults to true.
- * @property {boolean} clearStencilBuffer If true the camera will clear the stencil
- * buffer. Defaults to true.
- * @property {number} farClip The distance from the camera after which no rendering
- * will take place. Defaults to 1000.
- * @property {number} fov The field of view of the camera in degrees. Usually this is
- * the Y-axis field of view, see {@link CameraComponent#horizontalFov}. Used for
- * {@link PROJECTION_PERSPECTIVE} cameras only. Defaults to 45.
- * @property {boolean} horizontalFov Set which axis to use for the Field of View
- * calculation. Defaults to false.
- * @property {number} nearClip The distance from the camera before which no rendering
- * will take place. Defaults to 0.1.
- * @property {number} orthoHeight The half-height of the orthographic view window (in
- * the Y-axis). Used for {@link PROJECTION_ORTHOGRAPHIC} cameras only. Defaults to 10.
- * @property {number} priority Controls the order in which cameras are rendered. Cameras
- * with smaller values for priority are rendered first. Defaults to 0.
-<<<<<<< HEAD
- * @property {Vec4} rect Controls where on the screen the camera will be rendered in
-=======
- * @property {pc.RenderTarget} renderTarget Render target to which rendering of the cameras
- * is performed. If not set, it will render simply to the screen.
- * @property {pc.Vec4} rect Controls where on the screen the camera will be rendered in
->>>>>>> 45a09671
- * normalized screen coordinates. Defaults to [0, 0, 1, 1].
- * @property {Vec4} scissorRect Clips all pixels which are not in the rectangle.
- * The order of the values is [x, y, width, height]. Defaults to [0, 0, 1, 1].
- * @property {PostEffectQueue} postEffects The post effects queue for this camera.
- * Use this to add or remove post effects from the camera.
- * @property {boolean} frustumCulling Controls the culling of mesh instances against
- * the camera frustum, i.e. if objects outside of camera should be omitted from rendering.
- * If false, all mesh instances in the scene are rendered by the camera, regardless of
- * visibility. Defaults to false.
- * @property {callbacks.CalculateMatrix} calculateTransform Custom function you can
- * provide to calculate the camera transformation matrix manually. Can be used for complex
- * effects like reflections. Function is called using component's scope.
- * Arguments:
- * * {pc.Mat4} transformMatrix: output of the function.
- * * {number} view: Type of view. Can be pc.VIEW_CENTER, pc.VIEW_LEFT or pc.VIEW_RIGHT.
- * Left and right are only used in stereo rendering.
- * @property {callbacks.CalculateMatrix} calculateProjection Custom function you can
- * provide to calculate the camera projection matrix manually. Can be used for complex
- * effects like doing oblique projection. Function is called using component's scope.
- * Arguments:
- * * {pc.Mat4} transformMatrix: output of the function
- * * {number} view: Type of view. Can be pc.VIEW_CENTER, pc.VIEW_LEFT or pc.VIEW_RIGHT.
- * Left and right are only used in stereo rendering.
- * @property {boolean} cullFaces If true the camera will take material.cull into account.
- * Otherwise both front and back faces will be rendered. Defaults to true.
- * @property {boolean} flipFaces If true the camera will invert front and back faces.
- * Can be useful for reflection rendering. Defaults to false.
- * @property {number[]} layers An array of layer IDs ({@link Layer#id}) to which this
- * camera should belong. Don't push/pop/splice or modify this array, if you want to
- * change it, set a new one instead. Defaults to [LAYERID_WORLD, LAYERID_DEPTH,
- * LAYERID_SKYBOX, LAYERID_UI, LAYERID_IMMEDIATE].
- */
-class CameraComponent extends Component {
-    constructor(system, entity) {
-        super(system, entity);
-
-        this._camera = new Camera();
-        this._camera.node = entity;
-
-        this._priority = 0;
-
-        this._postEffects = new PostEffectQueue(system.app, this);
-    }
-
-    /**
-     * @readonly
-     * @name CameraComponent#frustum
-     * @type {Frustum}
-     * @description Queries the camera's frustum shape.
-     */
-    /**
-     * @readonly
-     * @name CameraComponent#projectionMatrix
-     * @type {Mat4}
-     * @description Queries the camera's projection matrix.
-     */
-    /**
-     * @readonly
-     * @name CameraComponent#viewMatrix
-     * @type {Mat4}
-     * @description Queries the camera's view matrix.
-     */
-
-    get camera() {
-        return this._camera;
-    }
-
-    get layers() {
-        return this._camera.layers;
-    }
-
-    set layers(newValue) {
-        var i, layer;
-        var layers = this._camera.layers;
-        for (i = 0; i < layers.length; i++) {
-            layer = this.system.app.scene.layers.getLayerById(layers[i]);
-            if (!layer) continue;
-            layer.removeCamera(this);
-        }
-
-        this._camera.layers = newValue;
-
-        if (!this.enabled || !this.entity.enabled) return;
-
-        for (i = 0; i < newValue.length; i++) {
-            layer = this.system.app.scene.layers.getLayerById(newValue[i]);
-            if (!layer) continue;
-            layer.addCamera(this);
-        }
-    }
-
-    get postEffects() {
-        return this._postEffects;
-    }
-
-    get priority() {
-        return this._priority;
-    }
-
-    set priority(newValue) {
-        this._priority = newValue;
-
-        // layer composition needs to update order
-        let layerComp = this.system.app.scene.layers;
-        layerComp._dirtyCameras = true;
-    }
-
-    /**
-     * @function
-     * @name CameraComponent#screenToWorld
-     * @description Convert a point from 2D screen space to 3D world space.
-     * @param {number} screenx - X coordinate on PlayCanvas' canvas element.
-     * @param {number} screeny - Y coordinate on PlayCanvas' canvas element.
-     * @param {number} cameraz - The distance from the camera in world space to create
-     * the new point.
-     * @param {Vec3} [worldCoord] - 3D vector to receive world coordinate result.
-     * @example
-     * // Get the start and end points of a 3D ray fired from a screen click position
-     * var start = entity.camera.screenToWorld(clickX, clickY, entity.camera.nearClip);
-     * var end = entity.camera.screenToWorld(clickX, clickY, entity.camera.farClip);
-     *
-     * // Use the ray coordinates to perform a raycast
-     * app.systems.rigidbody.raycastFirst(start, end, function (result) {
-     *     console.log("Entity " + result.entity.name + " was selected");
-     * });
-     * @returns {Vec3} The world space coordinate.
-     */
-    screenToWorld(screenx, screeny, cameraz, worldCoord) {
-        var device = this.system.app.graphicsDevice;
-        var w = device.clientRect.width;
-        var h = device.clientRect.height;
-        return this._camera.screenToWorld(screenx, screeny, cameraz, w, h, worldCoord);
-    }
-
-    /**
-     * @function
-     * @name CameraComponent#worldToScreen
-     * @description Convert a point from 3D world space to 2D screen space.
-     * @param {Vec3} worldCoord - The world space coordinate.
-     * @param {Vec3} [screenCoord] - 3D vector to receive screen coordinate result.
-     * @returns {Vec3} The screen space coordinate.
-     */
-    worldToScreen(worldCoord, screenCoord) {
-        var device = this.system.app.graphicsDevice;
-        var w = device.clientRect.width;
-        var h = device.clientRect.height;
-        return this._camera.worldToScreen(worldCoord, w, h, screenCoord);
-    }
-
-    onPrerender() {
-        this._camera._viewMatDirty = true;
-        this._camera._viewProjMatDirty = true;
-    }
-
-    addCameraToLayers() {
-        var layers = this.layers;
-        for (var i = 0; i < layers.length; i++) {
-            var layer = this.system.app.scene.layers.getLayerById(layers[i]);
-            if (layer) {
-                layer.addCamera(this);
-            }
-        }
-    }
-
-    removeCameraFromLayers() {
-        var layers = this.layers;
-        for (var i = 0; i < layers.length; i++) {
-            var layer = this.system.app.scene.layers.getLayerById(layers[i]);
-            if (layer) {
-                layer.removeCamera(this);
-            }
-        }
-    }
-
-    onLayersChanged(oldComp, newComp) {
-        this.addCameraToLayers();
-        oldComp.off("add", this.onLayerAdded, this);
-        oldComp.off("remove", this.onLayerRemoved, this);
-        newComp.on("add", this.onLayerAdded, this);
-        newComp.on("remove", this.onLayerRemoved, this);
-    }
-
-    onLayerAdded(layer) {
-        var index = this.layers.indexOf(layer.id);
-        if (index < 0) return;
-        layer.addCamera(this);
-    }
-
-    onLayerRemoved(layer) {
-        var index = this.layers.indexOf(layer.id);
-        if (index < 0) return;
-        layer.removeCamera(this);
-    }
-
-    onEnable() {
-        var system = this.system;
-        var scene = system.app.scene;
-        var layers = scene.layers;
-
-        system.addCamera(this);
-
-        scene.on("set:layers", this.onLayersChanged, this);
-        if (layers) {
-            layers.on("add", this.onLayerAdded, this);
-            layers.on("remove", this.onLayerRemoved, this);
-        }
-
-        if (this.enabled && this.entity.enabled) {
-            this.addCameraToLayers();
-        }
-
-        this.postEffects.enable();
-    }
-
-    onDisable() {
-        var system = this.system;
-        var scene = system.app.scene;
-        var layers = scene.layers;
-
-        this.postEffects.disable();
-
-        this.removeCameraFromLayers();
-
-        scene.off("set:layers", this.onLayersChanged, this);
-        if (layers) {
-            layers.off("add", this.onLayerAdded, this);
-            layers.off("remove", this.onLayerRemoved, this);
-        }
-
-        system.removeCamera(this);
-    }
-
-    onRemove() {
-        this.onDisable();
-        this.off();
-    }
-
-    /**
-     * @function
-     * @name CameraComponent#calculateAspectRatio
-     * @description Calculates aspect ratio value for a given render target.
-     * @param {RenderTarget} [rt] - Optional render target. If unspecified, the
-     * backbuffer is assumed.
-     * @returns {number} The aspect ratio of the render target (or backbuffer).
-     */
-    calculateAspectRatio(rt) {
-        var src = rt ? rt : this.system.app.graphicsDevice;
-        var rect = this.rect;
-        return (src.width * rect.z) / (src.height * rect.w);
-    }
-
-    /**
-     * @function
-     * @private
-     * @name CameraComponent#frameBegin
-     * @description Start rendering the frame for this camera.
-     * @param {RenderTarget} rt - Render target to which rendering will be performed.
-     * Will affect camera's aspect ratio, if aspectRatioMode is pc.ASPECT_AUTO.
-     */
-    frameBegin(rt) {
-        if (this.aspectRatioMode === ASPECT_AUTO) {
-            this.aspectRatio = this.calculateAspectRatio(rt);
-        }
-    }
-
-    /**
-     * @private
-     * @function
-     * @name CameraComponent#frameEnd
-     * @description End rendering the frame for this camera.
-     */
-    frameEnd() {}
-
-    /**
-     * @private
-     * @deprecated
-     * @function
-     * @name CameraComponent#enterVr
-     * @description Attempt to start presenting this camera to a {@link VrDisplay}.
-     * @param {callbacks.VrCamera} callback - Function called once to indicate success
-     * of failure. The callback takes one argument (err).
-     * On success it returns null on failure it returns the error message.
-     * @example
-     * // On an entity with a camera component
-     * this.entity.camera.enterVr(function (err) {
-     *     if (err) {
-     *         console.error(err);
-     *     } else {
-     *         // in VR!
-     *     }
-     * });
-     */
-    /**
-     * @private
-     * @deprecated
-     * @function
-     * @name CameraComponent#enterVr
-     * @variation 2
-     * @description Attempt to start presenting this camera to a {@link VrDisplay}.
-     * @param {VrDisplay} display - The VrDisplay to present. If not supplied this uses
-     * {@link VrManager#display} as the default.
-     * @param {callbacks.VrCamera} callback - Function called once to indicate success
-     * of failure. The callback takes one argument (err). On success it returns null on
-     * failure it returns the error message.
-     * @example
-     * // On an entity with a camera component
-     * this.entity.camera.enterVr(function (err) {
-     *     if (err) {
-     *         console.error(err);
-     *     } else {
-     *         // in VR!
-     *     }
-     * });
-     */
-    enterVr(display, callback) {
-        if ((display instanceof Function) && !callback) {
-            callback = display;
-            display = null;
-        }
-
-        if (!this.system.app.vr) {
-            callback("VrManager not created. Enable VR in project settings.");
-            return;
-        }
-
-        if (!display) {
-            display = this.system.app.vr.display;
-        }
-
-        if (display) {
-            var self = this;
-            if (display.capabilities.canPresent) {
-                // try and present
-                display.requestPresent(function (err) {
-                    if (!err) {
-                        self.vrDisplay = display;
-                        // camera component uses internal 'before' event
-                        // this means display nulled before anyone other
-                        // code gets to update
-                        self.vrDisplay.once('beforepresentchange', function (display) {
-                            if (!display.presenting) {
-                                self.vrDisplay = null;
-                            }
-                        });
-                    }
-                    callback(err);
-                });
-            } else {
-                // mono rendering
-                self.vrDisplay = display;
-                callback();
-            }
-        } else {
-            callback("No pc.VrDisplay to present");
-        }
-    }
-
-    /**
-     * @private
-     * @deprecated
-     * @function
-     * @name CameraComponent#exitVr
-     * @description Attempt to stop presenting this camera.
-     * @param {callbacks.VrCamera} callback - Function called once to indicate
-     * success of failure. The callback takes one argument (err).
-     * On success it returns null on failure it returns the error message.
-     * @example
-     * this.entity.camera.exitVr(function (err) {
-     *     if (err) {
-     *         console.error(err);
-     *     } else {
-     *         // exited successfully
-     *     }
-     * });
-     */
-    exitVr(callback) {
-        if (this.vrDisplay) {
-            if (this.vrDisplay.capabilities.canPresent) {
-                var display = this.vrDisplay;
-                this.vrDisplay = null;
-                display.exitPresent(callback);
-            } else {
-                this.vrDisplay = null;
-                callback();
-            }
-        } else {
-            callback("Not presenting VR");
-        }
-    }
-
-    /**
-     * @function
-     * @name CameraComponent#startXr
-     * @description Attempt to start XR session with this camera
-     * @param {string} type - The type of session. Can be one of the following:
-     *
-     * * {@link XRTYPE_INLINE}: Inline - always available type of session. It has
-     * limited feature availability and is rendered into HTML element.
-     * * {@link XRTYPE_VR}: Immersive VR - session that provides exclusive access
-     * to the VR device with the best available tracking features.
-     * * {@link XRTYPE_AR}: Immersive AR - session that provides exclusive access
-     * to the VR/AR device that is intended to be blended with the real-world environment.
-     *
-     * @param {string} spaceType - reference space type. Can be one of the following:
-     *
-     * * {@link XRSPACE_VIEWER}: Viewer - always supported space with some basic
-     * tracking capabilities.
-     * * {@link XRSPACE_LOCAL}: Local - represents a tracking space with a native
-     * origin near the viewer at the time of creation. It is meant for seated or basic
-     * local XR sessions.
-     * * {@link XRSPACE_LOCALFLOOR}: Local Floor - represents a tracking space with
-     * a native origin at the floor in a safe position for the user to stand. The y-axis
-     * equals 0 at floor level. Floor level value might be estimated by the underlying
-     * platform. It is meant for seated or basic local XR sessions.
-     * * {@link XRSPACE_BOUNDEDFLOOR}: Bounded Floor - represents a tracking space
-     * with its native origin at the floor, where the user is expected to move within a
-     * pre-established boundary.
-     * * {@link XRSPACE_UNBOUNDED}: Unbounded - represents a tracking space where the
-     * user is expected to move freely around their environment, potentially long
-     * distances from their starting point.
-     *
-     * @param {object} [options] - object with options for XR session initialization.
-     * @param {string[]} [options.optionalFeatures] - Optional features for XRSession start. It is used for getting access to additional WebXR spec extensions.
-     * @param {callbacks.XrError} [options.callback] - Optional callback function called once
-     * the session is started. The callback has one argument Error - it is null if the XR
-     * session started successfully.
-     * @example
-     * // On an entity with a camera component
-     * this.entity.camera.startXr(pc.XRTYPE_VR, pc.XRSPACE_LOCAL, {
-     *     callback: function (err) {
-     *         if (err) {
-     *             // failed to start XR session
-     *         } else {
-     *             // in XR
-     *         }
-     *     }
-     * });
-     */
-    startXr(type, spaceType, options) {
-        this.system.app.xr.start(this, type, spaceType, options);
-    }
-
-    /**
-     * @function
-     * @name CameraComponent#endXr
-     * @description Attempt to end XR session of this camera
-     * @param {callbacks.XrError} [callback] - Optional callback function called once
-     * session is ended. The callback has one argument Error - it is null if successfully
-     * ended XR session.
-     * @example
-     * // On an entity with a camera component
-     * this.entity.camera.endXr(function (err) {
-     *     // not anymore in XR
-     * });
-     */
-    endXr(callback) {
-        if (!this._camera.xr) {
-            if (callback) callback(new Error("Camera is not in XR"));
-            return;
-        }
-
-        this._camera.xr.end(callback);
-    }
-}
-
-[
-    { name: 'aspectRatio', readonly: false },
-    { name: 'aspectRatioMode', readonly: false },
-    { name: 'calculateProjection', readonly: false },
-    { name: 'calculateTransform', readonly: false },
-    { name: 'clearColor', readonly: false },
-    { name: 'clearColorBuffer', readonly: false },
-    { name: 'clearDepthBuffer', readonly: false },
-    { name: 'clearStencilBuffer', readonly: false },
-    { name: 'cullFaces', readonly: false },
-    { name: 'farClip', readonly: false },
-    { name: 'flipFaces', readonly: false },
-    { name: 'fov', readonly: false },
-    { name: 'frustum', readonly: true },
-    { name: 'frustumCulling', readonly: false },
-    { name: 'horizontalFov', readonly: false },
-    { name: 'nearClip', readonly: false },
-    { name: 'orthoHeight', readonly: false },
-    { name: 'projection', readonly: false },
-    { name: 'projectionMatrix', readonly: true },
-    { name: 'rect', readonly: false },
-    { name: 'renderTarget', readonly: false },
-    { name: 'scissorRect', readonly: false },
-    { name: 'viewMatrix', readonly: true },
-    { name: 'vrDisplay', readonly: false }
-].forEach(function (property) {
-    var name = property.name;
-    var options = {};
-
-    options.get = function () {
-        return this._camera[name];
-    };
-
-    if (!property.readonly) {
-        options.set = function (newValue) {
-            this._camera[name] = newValue;
-        };
-    }
-
-    Object.defineProperty(CameraComponent.prototype, name, options);
-});
-
-export { CameraComponent };
+import { ASPECT_AUTO } from '../../../scene/constants.js';
+import { Camera } from '../../../scene/camera.js';
+
+import { Component } from '../component.js';
+
+import { PostEffectQueue } from './post-effect-queue.js';
+
+/**
+ * @component
+ * @class
+ * @name CameraComponent
+ * @augments Component
+ * @classdesc The Camera Component enables an Entity to render the scene. A scene
+ * requires at least one enabled camera component to be rendered. Note that multiple
+ * camera components can be enabled simultaneously (for split-screen or offscreen
+ * rendering, for example).
+ * @description Create a new Camera Component.
+ * @param {CameraComponentSystem} system - The ComponentSystem that created this
+ * Component.
+ * @param {Entity} entity - The Entity that this Component is attached to.
+ * @example
+ * // Add a pc.CameraComponent to an entity
+ * var entity = new pc.Entity();
+ * entity.addComponent('camera', {
+ *     nearClip: 1,
+ *     farClip: 100,
+ *     fov: 55
+ * });
+ * @example
+ * // Get the pc.CameraComponent on an entity
+ * var cameraComponent = entity.camera;
+ * @example
+ * // Update a property on a camera component
+ * entity.camera.nearClip = 2;
+ * @property {number} projection The type of projection used to render the camera.
+ * Can be:
+ *
+ * * {@link PROJECTION_PERSPECTIVE}: A perspective projection. The camera frustum
+ * resembles a truncated pyramid.
+ * * {@link PROJECTION_ORTHOGRAPHIC}: An orthographic projection. The camera
+ * frustum is a cuboid.
+ *
+ * Defaults to pc.PROJECTION_PERSPECTIVE.
+ * @property {number} aspectRatio The aspect ratio (width divided by height) of the
+ * camera. If aspectRatioMode is pc.ASPECT_AUTO, then this value will be automatically
+ * calculated every frame, and you can only read it. If it's ASPECT_MANUAL, you can set
+ * the value.
+ * @property {number} aspectRatioMode The aspect ratio mode of the camera. Can be:
+ *
+ * * {@link ASPECT_AUTO}: aspect ratio will be calculated from the current render
+ * target's width divided by height.
+ * * {@link ASPECT_MANUAL}: use the aspectRatio value.
+ *
+ * Defaults to pc.ASPECT_AUTO.
+ * @property {Color} clearColor The color used to clear the canvas to before the
+ * camera starts to render. Defaults to [0.75, 0.75, 0.75, 1].
+ * @property {boolean} clearColorBuffer If true the camera will clear the color buffer
+ * to the color set in clearColor. Defaults to true.
+ * @property {boolean} clearDepthBuffer If true the camera will clear the depth buffer.
+ * Defaults to true.
+ * @property {boolean} clearStencilBuffer If true the camera will clear the stencil
+ * buffer. Defaults to true.
+ * @property {number} farClip The distance from the camera after which no rendering
+ * will take place. Defaults to 1000.
+ * @property {number} fov The field of view of the camera in degrees. Usually this is
+ * the Y-axis field of view, see {@link CameraComponent#horizontalFov}. Used for
+ * {@link PROJECTION_PERSPECTIVE} cameras only. Defaults to 45.
+ * @property {boolean} horizontalFov Set which axis to use for the Field of View
+ * calculation. Defaults to false.
+ * @property {number} nearClip The distance from the camera before which no rendering
+ * will take place. Defaults to 0.1.
+ * @property {number} orthoHeight The half-height of the orthographic view window (in
+ * the Y-axis). Used for {@link PROJECTION_ORTHOGRAPHIC} cameras only. Defaults to 10.
+ * @property {number} priority Controls the order in which cameras are rendered. Cameras
+ * with smaller values for priority are rendered first. Defaults to 0.
+ * @property {RenderTarget} renderTarget Render target to which rendering of the cameras
+ * is performed. If not set, it will render simply to the screen.
+ * @property {Vec4} rect Controls where on the screen the camera will be rendered in
+ * normalized screen coordinates. Defaults to [0, 0, 1, 1].
+ * @property {Vec4} scissorRect Clips all pixels which are not in the rectangle.
+ * The order of the values is [x, y, width, height]. Defaults to [0, 0, 1, 1].
+ * @property {PostEffectQueue} postEffects The post effects queue for this camera.
+ * Use this to add or remove post effects from the camera.
+ * @property {boolean} frustumCulling Controls the culling of mesh instances against
+ * the camera frustum, i.e. if objects outside of camera should be omitted from rendering.
+ * If false, all mesh instances in the scene are rendered by the camera, regardless of
+ * visibility. Defaults to false.
+ * @property {callbacks.CalculateMatrix} calculateTransform Custom function you can
+ * provide to calculate the camera transformation matrix manually. Can be used for complex
+ * effects like reflections. Function is called using component's scope.
+ * Arguments:
+ * * {pc.Mat4} transformMatrix: output of the function.
+ * * {number} view: Type of view. Can be pc.VIEW_CENTER, pc.VIEW_LEFT or pc.VIEW_RIGHT.
+ * Left and right are only used in stereo rendering.
+ * @property {callbacks.CalculateMatrix} calculateProjection Custom function you can
+ * provide to calculate the camera projection matrix manually. Can be used for complex
+ * effects like doing oblique projection. Function is called using component's scope.
+ * Arguments:
+ * * {pc.Mat4} transformMatrix: output of the function
+ * * {number} view: Type of view. Can be pc.VIEW_CENTER, pc.VIEW_LEFT or pc.VIEW_RIGHT.
+ * Left and right are only used in stereo rendering.
+ * @property {boolean} cullFaces If true the camera will take material.cull into account.
+ * Otherwise both front and back faces will be rendered. Defaults to true.
+ * @property {boolean} flipFaces If true the camera will invert front and back faces.
+ * Can be useful for reflection rendering. Defaults to false.
+ * @property {number[]} layers An array of layer IDs ({@link Layer#id}) to which this
+ * camera should belong. Don't push/pop/splice or modify this array, if you want to
+ * change it, set a new one instead. Defaults to [LAYERID_WORLD, LAYERID_DEPTH,
+ * LAYERID_SKYBOX, LAYERID_UI, LAYERID_IMMEDIATE].
+ */
+class CameraComponent extends Component {
+    constructor(system, entity) {
+        super(system, entity);
+
+        this._camera = new Camera();
+        this._camera.node = entity;
+
+        this._priority = 0;
+
+        this._postEffects = new PostEffectQueue(system.app, this);
+    }
+
+    /**
+     * @readonly
+     * @name CameraComponent#frustum
+     * @type {Frustum}
+     * @description Queries the camera's frustum shape.
+     */
+    /**
+     * @readonly
+     * @name CameraComponent#projectionMatrix
+     * @type {Mat4}
+     * @description Queries the camera's projection matrix.
+     */
+    /**
+     * @readonly
+     * @name CameraComponent#viewMatrix
+     * @type {Mat4}
+     * @description Queries the camera's view matrix.
+     */
+
+    get camera() {
+        return this._camera;
+    }
+
+    get layers() {
+        return this._camera.layers;
+    }
+
+    set layers(newValue) {
+        var i, layer;
+        var layers = this._camera.layers;
+        for (i = 0; i < layers.length; i++) {
+            layer = this.system.app.scene.layers.getLayerById(layers[i]);
+            if (!layer) continue;
+            layer.removeCamera(this);
+        }
+
+        this._camera.layers = newValue;
+
+        if (!this.enabled || !this.entity.enabled) return;
+
+        for (i = 0; i < newValue.length; i++) {
+            layer = this.system.app.scene.layers.getLayerById(newValue[i]);
+            if (!layer) continue;
+            layer.addCamera(this);
+        }
+    }
+
+    get postEffects() {
+        return this._postEffects;
+    }
+
+    get priority() {
+        return this._priority;
+    }
+
+    set priority(newValue) {
+        this._priority = newValue;
+
+        // layer composition needs to update order
+        let layerComp = this.system.app.scene.layers;
+        layerComp._dirtyCameras = true;
+    }
+
+    /**
+     * @function
+     * @name CameraComponent#screenToWorld
+     * @description Convert a point from 2D screen space to 3D world space.
+     * @param {number} screenx - X coordinate on PlayCanvas' canvas element.
+     * @param {number} screeny - Y coordinate on PlayCanvas' canvas element.
+     * @param {number} cameraz - The distance from the camera in world space to create
+     * the new point.
+     * @param {Vec3} [worldCoord] - 3D vector to receive world coordinate result.
+     * @example
+     * // Get the start and end points of a 3D ray fired from a screen click position
+     * var start = entity.camera.screenToWorld(clickX, clickY, entity.camera.nearClip);
+     * var end = entity.camera.screenToWorld(clickX, clickY, entity.camera.farClip);
+     *
+     * // Use the ray coordinates to perform a raycast
+     * app.systems.rigidbody.raycastFirst(start, end, function (result) {
+     *     console.log("Entity " + result.entity.name + " was selected");
+     * });
+     * @returns {Vec3} The world space coordinate.
+     */
+    screenToWorld(screenx, screeny, cameraz, worldCoord) {
+        var device = this.system.app.graphicsDevice;
+        var w = device.clientRect.width;
+        var h = device.clientRect.height;
+        return this._camera.screenToWorld(screenx, screeny, cameraz, w, h, worldCoord);
+    }
+
+    /**
+     * @function
+     * @name CameraComponent#worldToScreen
+     * @description Convert a point from 3D world space to 2D screen space.
+     * @param {Vec3} worldCoord - The world space coordinate.
+     * @param {Vec3} [screenCoord] - 3D vector to receive screen coordinate result.
+     * @returns {Vec3} The screen space coordinate.
+     */
+    worldToScreen(worldCoord, screenCoord) {
+        var device = this.system.app.graphicsDevice;
+        var w = device.clientRect.width;
+        var h = device.clientRect.height;
+        return this._camera.worldToScreen(worldCoord, w, h, screenCoord);
+    }
+
+    onPrerender() {
+        this._camera._viewMatDirty = true;
+        this._camera._viewProjMatDirty = true;
+    }
+
+    addCameraToLayers() {
+        var layers = this.layers;
+        for (var i = 0; i < layers.length; i++) {
+            var layer = this.system.app.scene.layers.getLayerById(layers[i]);
+            if (layer) {
+                layer.addCamera(this);
+            }
+        }
+    }
+
+    removeCameraFromLayers() {
+        var layers = this.layers;
+        for (var i = 0; i < layers.length; i++) {
+            var layer = this.system.app.scene.layers.getLayerById(layers[i]);
+            if (layer) {
+                layer.removeCamera(this);
+            }
+        }
+    }
+
+    onLayersChanged(oldComp, newComp) {
+        this.addCameraToLayers();
+        oldComp.off("add", this.onLayerAdded, this);
+        oldComp.off("remove", this.onLayerRemoved, this);
+        newComp.on("add", this.onLayerAdded, this);
+        newComp.on("remove", this.onLayerRemoved, this);
+    }
+
+    onLayerAdded(layer) {
+        var index = this.layers.indexOf(layer.id);
+        if (index < 0) return;
+        layer.addCamera(this);
+    }
+
+    onLayerRemoved(layer) {
+        var index = this.layers.indexOf(layer.id);
+        if (index < 0) return;
+        layer.removeCamera(this);
+    }
+
+    onEnable() {
+        var system = this.system;
+        var scene = system.app.scene;
+        var layers = scene.layers;
+
+        system.addCamera(this);
+
+        scene.on("set:layers", this.onLayersChanged, this);
+        if (layers) {
+            layers.on("add", this.onLayerAdded, this);
+            layers.on("remove", this.onLayerRemoved, this);
+        }
+
+        if (this.enabled && this.entity.enabled) {
+            this.addCameraToLayers();
+        }
+
+        this.postEffects.enable();
+    }
+
+    onDisable() {
+        var system = this.system;
+        var scene = system.app.scene;
+        var layers = scene.layers;
+
+        this.postEffects.disable();
+
+        this.removeCameraFromLayers();
+
+        scene.off("set:layers", this.onLayersChanged, this);
+        if (layers) {
+            layers.off("add", this.onLayerAdded, this);
+            layers.off("remove", this.onLayerRemoved, this);
+        }
+
+        system.removeCamera(this);
+    }
+
+    onRemove() {
+        this.onDisable();
+        this.off();
+    }
+
+    /**
+     * @function
+     * @name CameraComponent#calculateAspectRatio
+     * @description Calculates aspect ratio value for a given render target.
+     * @param {RenderTarget} [rt] - Optional render target. If unspecified, the
+     * backbuffer is assumed.
+     * @returns {number} The aspect ratio of the render target (or backbuffer).
+     */
+    calculateAspectRatio(rt) {
+        var src = rt ? rt : this.system.app.graphicsDevice;
+        var rect = this.rect;
+        return (src.width * rect.z) / (src.height * rect.w);
+    }
+
+    /**
+     * @function
+     * @private
+     * @name CameraComponent#frameBegin
+     * @description Start rendering the frame for this camera.
+     * @param {RenderTarget} rt - Render target to which rendering will be performed.
+     * Will affect camera's aspect ratio, if aspectRatioMode is pc.ASPECT_AUTO.
+     */
+    frameBegin(rt) {
+        if (this.aspectRatioMode === ASPECT_AUTO) {
+            this.aspectRatio = this.calculateAspectRatio(rt);
+        }
+    }
+
+    /**
+     * @private
+     * @function
+     * @name CameraComponent#frameEnd
+     * @description End rendering the frame for this camera.
+     */
+    frameEnd() {}
+
+    /**
+     * @private
+     * @deprecated
+     * @function
+     * @name CameraComponent#enterVr
+     * @description Attempt to start presenting this camera to a {@link VrDisplay}.
+     * @param {callbacks.VrCamera} callback - Function called once to indicate success
+     * of failure. The callback takes one argument (err).
+     * On success it returns null on failure it returns the error message.
+     * @example
+     * // On an entity with a camera component
+     * this.entity.camera.enterVr(function (err) {
+     *     if (err) {
+     *         console.error(err);
+     *     } else {
+     *         // in VR!
+     *     }
+     * });
+     */
+    /**
+     * @private
+     * @deprecated
+     * @function
+     * @name CameraComponent#enterVr
+     * @variation 2
+     * @description Attempt to start presenting this camera to a {@link VrDisplay}.
+     * @param {VrDisplay} display - The VrDisplay to present. If not supplied this uses
+     * {@link VrManager#display} as the default.
+     * @param {callbacks.VrCamera} callback - Function called once to indicate success
+     * of failure. The callback takes one argument (err). On success it returns null on
+     * failure it returns the error message.
+     * @example
+     * // On an entity with a camera component
+     * this.entity.camera.enterVr(function (err) {
+     *     if (err) {
+     *         console.error(err);
+     *     } else {
+     *         // in VR!
+     *     }
+     * });
+     */
+    enterVr(display, callback) {
+        if ((display instanceof Function) && !callback) {
+            callback = display;
+            display = null;
+        }
+
+        if (!this.system.app.vr) {
+            callback("VrManager not created. Enable VR in project settings.");
+            return;
+        }
+
+        if (!display) {
+            display = this.system.app.vr.display;
+        }
+
+        if (display) {
+            var self = this;
+            if (display.capabilities.canPresent) {
+                // try and present
+                display.requestPresent(function (err) {
+                    if (!err) {
+                        self.vrDisplay = display;
+                        // camera component uses internal 'before' event
+                        // this means display nulled before anyone other
+                        // code gets to update
+                        self.vrDisplay.once('beforepresentchange', function (display) {
+                            if (!display.presenting) {
+                                self.vrDisplay = null;
+                            }
+                        });
+                    }
+                    callback(err);
+                });
+            } else {
+                // mono rendering
+                self.vrDisplay = display;
+                callback();
+            }
+        } else {
+            callback("No pc.VrDisplay to present");
+        }
+    }
+
+    /**
+     * @private
+     * @deprecated
+     * @function
+     * @name CameraComponent#exitVr
+     * @description Attempt to stop presenting this camera.
+     * @param {callbacks.VrCamera} callback - Function called once to indicate
+     * success of failure. The callback takes one argument (err).
+     * On success it returns null on failure it returns the error message.
+     * @example
+     * this.entity.camera.exitVr(function (err) {
+     *     if (err) {
+     *         console.error(err);
+     *     } else {
+     *         // exited successfully
+     *     }
+     * });
+     */
+    exitVr(callback) {
+        if (this.vrDisplay) {
+            if (this.vrDisplay.capabilities.canPresent) {
+                var display = this.vrDisplay;
+                this.vrDisplay = null;
+                display.exitPresent(callback);
+            } else {
+                this.vrDisplay = null;
+                callback();
+            }
+        } else {
+            callback("Not presenting VR");
+        }
+    }
+
+    /**
+     * @function
+     * @name CameraComponent#startXr
+     * @description Attempt to start XR session with this camera
+     * @param {string} type - The type of session. Can be one of the following:
+     *
+     * * {@link XRTYPE_INLINE}: Inline - always available type of session. It has
+     * limited feature availability and is rendered into HTML element.
+     * * {@link XRTYPE_VR}: Immersive VR - session that provides exclusive access
+     * to the VR device with the best available tracking features.
+     * * {@link XRTYPE_AR}: Immersive AR - session that provides exclusive access
+     * to the VR/AR device that is intended to be blended with the real-world environment.
+     *
+     * @param {string} spaceType - reference space type. Can be one of the following:
+     *
+     * * {@link XRSPACE_VIEWER}: Viewer - always supported space with some basic
+     * tracking capabilities.
+     * * {@link XRSPACE_LOCAL}: Local - represents a tracking space with a native
+     * origin near the viewer at the time of creation. It is meant for seated or basic
+     * local XR sessions.
+     * * {@link XRSPACE_LOCALFLOOR}: Local Floor - represents a tracking space with
+     * a native origin at the floor in a safe position for the user to stand. The y-axis
+     * equals 0 at floor level. Floor level value might be estimated by the underlying
+     * platform. It is meant for seated or basic local XR sessions.
+     * * {@link XRSPACE_BOUNDEDFLOOR}: Bounded Floor - represents a tracking space
+     * with its native origin at the floor, where the user is expected to move within a
+     * pre-established boundary.
+     * * {@link XRSPACE_UNBOUNDED}: Unbounded - represents a tracking space where the
+     * user is expected to move freely around their environment, potentially long
+     * distances from their starting point.
+     *
+     * @param {object} [options] - object with options for XR session initialization.
+     * @param {string[]} [options.optionalFeatures] - Optional features for XRSession start. It is used for getting access to additional WebXR spec extensions.
+     * @param {callbacks.XrError} [options.callback] - Optional callback function called once
+     * the session is started. The callback has one argument Error - it is null if the XR
+     * session started successfully.
+     * @example
+     * // On an entity with a camera component
+     * this.entity.camera.startXr(pc.XRTYPE_VR, pc.XRSPACE_LOCAL, {
+     *     callback: function (err) {
+     *         if (err) {
+     *             // failed to start XR session
+     *         } else {
+     *             // in XR
+     *         }
+     *     }
+     * });
+     */
+    startXr(type, spaceType, options) {
+        this.system.app.xr.start(this, type, spaceType, options);
+    }
+
+    /**
+     * @function
+     * @name CameraComponent#endXr
+     * @description Attempt to end XR session of this camera
+     * @param {callbacks.XrError} [callback] - Optional callback function called once
+     * session is ended. The callback has one argument Error - it is null if successfully
+     * ended XR session.
+     * @example
+     * // On an entity with a camera component
+     * this.entity.camera.endXr(function (err) {
+     *     // not anymore in XR
+     * });
+     */
+    endXr(callback) {
+        if (!this._camera.xr) {
+            if (callback) callback(new Error("Camera is not in XR"));
+            return;
+        }
+
+        this._camera.xr.end(callback);
+    }
+}
+
+[
+    { name: 'aspectRatio', readonly: false },
+    { name: 'aspectRatioMode', readonly: false },
+    { name: 'calculateProjection', readonly: false },
+    { name: 'calculateTransform', readonly: false },
+    { name: 'clearColor', readonly: false },
+    { name: 'clearColorBuffer', readonly: false },
+    { name: 'clearDepthBuffer', readonly: false },
+    { name: 'clearStencilBuffer', readonly: false },
+    { name: 'cullFaces', readonly: false },
+    { name: 'farClip', readonly: false },
+    { name: 'flipFaces', readonly: false },
+    { name: 'fov', readonly: false },
+    { name: 'frustum', readonly: true },
+    { name: 'frustumCulling', readonly: false },
+    { name: 'horizontalFov', readonly: false },
+    { name: 'nearClip', readonly: false },
+    { name: 'orthoHeight', readonly: false },
+    { name: 'projection', readonly: false },
+    { name: 'projectionMatrix', readonly: true },
+    { name: 'rect', readonly: false },
+    { name: 'renderTarget', readonly: false },
+    { name: 'scissorRect', readonly: false },
+    { name: 'viewMatrix', readonly: true },
+    { name: 'vrDisplay', readonly: false }
+].forEach(function (property) {
+    var name = property.name;
+    var options = {};
+
+    options.get = function () {
+        return this._camera[name];
+    };
+
+    if (!property.readonly) {
+        options.set = function (newValue) {
+            this._camera[name] = newValue;
+        };
+    }
+
+    Object.defineProperty(CameraComponent.prototype, name, options);
+});
+
+export { CameraComponent };