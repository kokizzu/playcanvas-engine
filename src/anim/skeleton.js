pc.extend(pc, function () {
    function InterpolatedKey() {
        this._written = false;
        this._name = "";
        this._keyFrames = [];

        // Result of interpolation
        this._quat = new pc.Quat();
        this._pos = new pc.Vec3();
        this._scale = new pc.Vec3();

        // Optional destination for interpolated keyframe
        this._targetNode = null;
    }

    InterpolatedKey.prototype = {
        getTarget: function () {
            return this._targetNode;
        },

        setTarget: function (node) {
            this._targetNode = node;
        }
    };

    /**
     * @name pc.Skeleton
     * @property {Boolean} looping Determines whether skeleton is looping its animation.
     * @class Represents a skeleton used to play animations.
     * @param {pc.GraphNode} graph The root pc.GraphNode of the skeleton.
     */
    var Skeleton = function Skeleton(graph) {
        this._animation = null;
        this._time = 0;
        this.looping = true;

        this._interpolatedKeys = [];
        this._interpolatedKeyDict = {};
        this._currKeyIndices = {};

        this.graph = null;

        var self = this;

        function addInterpolatedKeys(node) {
            var interpKey = new InterpolatedKey();
            interpKey._name = node.name;
            self._interpolatedKeys.push(interpKey);
            self._interpolatedKeyDict[node.name] = interpKey;
            self._currKeyIndices[node.name] = 0;

            for (var i = 0; i < node._children.length; i++)
                addInterpolatedKeys(node._children[i]);
        }

        addInterpolatedKeys(graph);
    };

    /**
     * @function
     * @name pc.Skeleton#addTime
     * @description Progresses the animation assigned to the specified skeleton by the
     * supplied time delta. If the delta takes the animation passed its end point, if
     * the skeleton is set to loop, the animation will continue from the beginning.
     * Otherwise, the animation's current time will remain at its duration (i.e. the
     * end).
     * @param {Number} delta The time in seconds to progress the skeleton's animation.
     * @author Will Eastcott
     */
    Skeleton.prototype.addTime = function (delta) {
        if (this._animation !== null) {
            var i;
            var node, nodeName;
            var keys, interpKey;
            var k1, k2, alpha;
            var nodes = this._animation._nodes;
            var duration = this._animation.duration;

            // Check if we can early out
            if ((this._time === duration) && !this.looping) {
                return;
            }

            // Step the current time and work out if we need to jump ahead, clamp or wrap around
            this._time += delta;

            if (this._time > duration) {
                this._time = this.looping ? 0.0 : duration;
                for (i = 0; i < nodes.length; i++) {
                    node = nodes[i];
                    nodeName = node._name;
                    this._currKeyIndices[nodeName] = 0;
                }
            } else if (this._time < 0) {
                this._time = this.looping ? duration : 0.0;
                for (i = 0; i < nodes.length; i++) {
                    node = nodes[i];
                    nodeName = node._name;
                    this._currKeyIndices[nodeName] = node._keys.length - 2;
                }
            }


            // For each animated node...

            // keys index offset
            var offset = (delta >= 0 ? 1 : -1);

            var foundKey;
            for (i = 0; i < nodes.length; i++) {
                node = nodes[i];
                nodeName = node._name;
                keys = node._keys;

                // Determine the interpolated keyframe for this animated node
                interpKey = this._interpolatedKeyDict[nodeName];

                // If there's only a single key, just copy the key to the interpolated key...
<<<<<<< HEAD
                var foundKey = false;
=======
                foundKey = false;
>>>>>>> 07858f08
                if (keys.length !== 1) {
                    // Otherwise, find the keyframe pair for this node
                    for (var currKeyIndex = this._currKeyIndices[nodeName]; currKeyIndex < keys.length-1 && currKeyIndex >= 0; currKeyIndex += offset) {
                        k1 = keys[currKeyIndex];
                        k2 = keys[currKeyIndex + 1];

                        if ((k1.time <= this._time) && (k2.time >= this._time)) {
                            alpha = (this._time - k1.time) / (k2.time - k1.time);

                            interpKey._pos.lerp(k1.position, k2.position, alpha);
                            interpKey._quat.slerp(k1.rotation, k2.rotation, alpha);
                            interpKey._scale.lerp(k1.scale, k2.scale, alpha);
                            interpKey._written = true;

                            this._currKeyIndices[nodeName] = currKeyIndex;
                            foundKey = true;
                            break;
                        }
                    }
                }
                if (keys.length === 1 || (!foundKey && this._time === 0.0 && this.looping)) {
                    interpKey._pos.copy(keys[0].position);
                    interpKey._quat.copy(keys[0].rotation);
                    interpKey._scale.copy(keys[0].scale);
                    interpKey._written = true;
                }
            }
        }
    };

    /**
     * @function
     * @name pc.Skeleton#blend
     * @description Blends two skeletons together.
     * @param {pc.Skeleton} skel1 Skeleton holding the first pose to be blended.
     * @param {pc.Skeleton} skel2 Skeleton holding the second pose to be blended.
     * @param {Number} alpha The value controlling the interpolation in relation to the two input
     * skeletons. The value is in the range 0 to 1, 0 generating skel1, 1 generating skel2 and anything
     * in between generating a spherical interpolation between the two.
     * @author Will Eastcott
     */
    Skeleton.prototype.blend = function (skel1, skel2, alpha) {
        var numNodes = this._interpolatedKeys.length;
        for (var i = 0; i < numNodes; i++) {
            var key1 = skel1._interpolatedKeys[i];
            var key2 = skel2._interpolatedKeys[i];
            var dstKey = this._interpolatedKeys[i];

            if (key1._written && key2._written) {
                dstKey._quat.slerp(key1._quat, skel2._interpolatedKeys[i]._quat, alpha);
                dstKey._pos.lerp(key1._pos, skel2._interpolatedKeys[i]._pos, alpha);
                dstKey._scale.lerp(key1._scale, key2._scale, alpha);
                dstKey._written = true;
            } else if (key1._written) {
                dstKey._quat.copy(key1._quat);
                dstKey._pos.copy(key1._pos);
                dstKey._scale.copy(key1._scale);
                dstKey._written = true;
            } else if (key2._written) {
                dstKey._quat.copy(key2._quat);
                dstKey._pos.copy(key2._pos);
                dstKey._scale.copy(key2._scale);
                dstKey._written = true;
            }
        }
    };

    /**
     * @name pc.Skeleton#animation
     * @type pc.Animation
     * @description Animation currently assigned to skeleton.
     */
    Object.defineProperty(Skeleton.prototype, 'animation', {
        get: function () {
            return this._animation;
        },
        set: function(value) {
            this._animation = value;
            this.currentTime = 0;
        }
    });

    /**
     * @private
     * @deprecated
     * @function
     * @name pc.Skeleton#getAnimation
     * @description Returns the animation currently assigned to the specified skeleton.
     * @returns {pc.Animation} The animation set on the skeleton.
     * @author Will Eastcott
     */
    Skeleton.prototype.getAnimation = function () {
        return this._animation;
    };

    /**
     * @name pc.Skeleton#currentTime
     * @type Number
     * @description Current time of currently active animation in seconds.
     * This value is between zero and the duration of the animation.
     */
    Object.defineProperty(Skeleton.prototype, 'currentTime', {
        get: function () {
            return this._time;
        },
        set: function(value) {
            this._time = value;
            var numNodes = this._interpolatedKeys.length;
            for (var i = 0; i < numNodes; i++) {
                var node = this._interpolatedKeys[i];
                var nodeName = node._name;
                this._currKeyIndices[nodeName] = 0;
            }

            this.addTime(0);
            this.updateGraph();
        }
    });

    /**
     * @private
     * @deprecated
     * @function
     * @name pc.Skeleton#getCurrentTime
     * @description Returns the current time of the currently active animation as set on
     * the specified skeleton. This value will be between zero and the duration of the
     * animation.
     * @returns {Number} The current time of the animation set on the skeleton.
     * @author Will Eastcott
     */
    Skeleton.prototype.getCurrentTime = function () {
        return this._time;
    };

    /**
     * @private
     * @deprecated
     * @function
     * @name pc.Skeleton#setCurrentTime
     * @description Sets the current time of the currently active animation as set on
     * the specified skeleton. This value must be between zero and the duration of the
     * animation.
     * @param {Number} time The current time of the animation set on the skeleton.
     * @author Will Eastcott
     */
    Skeleton.prototype.setCurrentTime = function (time) {
        this.currentTime = time;
    };

    /**
     * @readonly
     * @name pc.Skeleton#numNodes
     * @type Number
     * @description Read-only property that returns number of nodes of a skeleton.
     */
    Object.defineProperty(Skeleton.prototype, 'numNodes', {
        get: function () {
            return this._interpolatedKeys.length;
        }
    });

    /**
     * @private
     * @deprecated
     * @function
     * @name pc.Skeleton#getNumNodes
     * @description Returns the number of nodes held by the specified skeleton.
     * @returns {Number} The number of nodes held by the specified skeleton.
     * @author Will Eastcott
     */
    Skeleton.prototype.getNumNodes = function () {
        return this._interpolatedKeys.length;
    };

    /**
     * @private
     * @deprecated
     * @function
     * @name pc.Skeleton#setAnimation
     * @description Sets an animation on the specified skeleton.
     * @param {pc.Animation} animation The animation to set on the skeleton.
     * @author Will Eastcott
     */
    Skeleton.prototype.setAnimation = function (animation) {
        this.animation = animation;
    };

    /**
     * @function
     * @name pc.Skeleton#setGraph
     * @description Links a skeleton to a node hierarchy. The nodes animated skeleton are
     * then subsequently used to drive the local transformation matrices of the node
     * hierarchy.
     * @param {pc.GraphNode} graph The root node of the graph that the skeleton is to drive.
     * @author Will Eastcott
     */
    Skeleton.prototype.setGraph = function (graph) {
        var i;
        this.graph = graph;

        if (graph) {
            for (i = 0; i < this._interpolatedKeys.length; i++) {
                var interpKey = this._interpolatedKeys[i];
                var graphNode = graph.findByName(interpKey._name);
                this._interpolatedKeys[i].setTarget(graphNode);
            }
        } else {
            for (i = 0; i < this._interpolatedKeys.length; i++) {
                this._interpolatedKeys[i].setTarget(null);
            }
        }
    };

    /**
     * @function
     * @name pc.Skeleton#updateGraph
     * @description Synchronizes the currently linked node hierarchy with the current state of the
     * skeleton. Internally, this function converts the interpolated keyframe at each node in the
     * skeleton into the local transformation matrix at each corresponding node in the linked node
     * hierarchy.
     * @author Will Eastcott
     */
    Skeleton.prototype.updateGraph = function () {
        if (this.graph) {
            for (var i = 0; i < this._interpolatedKeys.length; i++) {
                var interpKey = this._interpolatedKeys[i];
                if (interpKey._written) {
                    var transform = interpKey.getTarget();

                    transform.localPosition.copy(interpKey._pos);
                    transform.localRotation.copy(interpKey._quat);
                    transform.localScale.copy(interpKey._scale);
                    transform.dirtyLocal = true;

                    interpKey._written = false;
                }
            }
        }
    };

    /**
     * @private
     * @deprecated
     * @function
     * @name pc.Skeleton#setLooping
     * @description Specified whether a skeleton should loop its animation or not. If the animation
     * loops, it will wrap back to the start when adding time to the skeleton beyond the duration
     * of the animation. Otherwise, the animation stops at its end after a single play through.
     * @param {Boolean} looping True to cause the animation to loop back to the start on completion
     * and false otherwise.
     * @author Will Eastcott
     */
    Skeleton.prototype.setLooping = function (looping) {
        this.looping = looping;
    };

    /**
     * @private
     * @deprecated
     * @function
     * @name pc.Skeleton#getLooping
     * @description Queries the specified skeleton to determine whether it is looping its animation.
     * @returns {Boolean} True if the skeleton is looping the animation, false otherwise.
     * @author Will Eastcott
     */
    Skeleton.prototype.getLooping = function () {
        return this.looping;
    };

    return {
        Skeleton: Skeleton
    };
}());
<|MERGE_RESOLUTION|>--- conflicted
+++ resolved
@@ -1,396 +1,393 @@
-pc.extend(pc, function () {
-    function InterpolatedKey() {
-        this._written = false;
-        this._name = "";
-        this._keyFrames = [];
-
-        // Result of interpolation
-        this._quat = new pc.Quat();
-        this._pos = new pc.Vec3();
-        this._scale = new pc.Vec3();
-
-        // Optional destination for interpolated keyframe
-        this._targetNode = null;
-    }
-
-    InterpolatedKey.prototype = {
-        getTarget: function () {
-            return this._targetNode;
-        },
-
-        setTarget: function (node) {
-            this._targetNode = node;
-        }
-    };
-
-    /**
-     * @name pc.Skeleton
-     * @property {Boolean} looping Determines whether skeleton is looping its animation.
-     * @class Represents a skeleton used to play animations.
-     * @param {pc.GraphNode} graph The root pc.GraphNode of the skeleton.
-     */
-    var Skeleton = function Skeleton(graph) {
-        this._animation = null;
-        this._time = 0;
-        this.looping = true;
-
-        this._interpolatedKeys = [];
-        this._interpolatedKeyDict = {};
-        this._currKeyIndices = {};
-
-        this.graph = null;
-
-        var self = this;
-
-        function addInterpolatedKeys(node) {
-            var interpKey = new InterpolatedKey();
-            interpKey._name = node.name;
-            self._interpolatedKeys.push(interpKey);
-            self._interpolatedKeyDict[node.name] = interpKey;
-            self._currKeyIndices[node.name] = 0;
-
-            for (var i = 0; i < node._children.length; i++)
-                addInterpolatedKeys(node._children[i]);
-        }
-
-        addInterpolatedKeys(graph);
-    };
-
-    /**
-     * @function
-     * @name pc.Skeleton#addTime
-     * @description Progresses the animation assigned to the specified skeleton by the
-     * supplied time delta. If the delta takes the animation passed its end point, if
-     * the skeleton is set to loop, the animation will continue from the beginning.
-     * Otherwise, the animation's current time will remain at its duration (i.e. the
-     * end).
-     * @param {Number} delta The time in seconds to progress the skeleton's animation.
-     * @author Will Eastcott
-     */
-    Skeleton.prototype.addTime = function (delta) {
-        if (this._animation !== null) {
-            var i;
-            var node, nodeName;
-            var keys, interpKey;
-            var k1, k2, alpha;
-            var nodes = this._animation._nodes;
-            var duration = this._animation.duration;
-
-            // Check if we can early out
-            if ((this._time === duration) && !this.looping) {
-                return;
-            }
-
-            // Step the current time and work out if we need to jump ahead, clamp or wrap around
-            this._time += delta;
-
-            if (this._time > duration) {
-                this._time = this.looping ? 0.0 : duration;
-                for (i = 0; i < nodes.length; i++) {
-                    node = nodes[i];
-                    nodeName = node._name;
-                    this._currKeyIndices[nodeName] = 0;
-                }
-            } else if (this._time < 0) {
-                this._time = this.looping ? duration : 0.0;
-                for (i = 0; i < nodes.length; i++) {
-                    node = nodes[i];
-                    nodeName = node._name;
-                    this._currKeyIndices[nodeName] = node._keys.length - 2;
-                }
-            }
-
-
-            // For each animated node...
-
-            // keys index offset
-            var offset = (delta >= 0 ? 1 : -1);
-
-            var foundKey;
-            for (i = 0; i < nodes.length; i++) {
-                node = nodes[i];
-                nodeName = node._name;
-                keys = node._keys;
-
-                // Determine the interpolated keyframe for this animated node
-                interpKey = this._interpolatedKeyDict[nodeName];
-
-                // If there's only a single key, just copy the key to the interpolated key...
-<<<<<<< HEAD
-                var foundKey = false;
-=======
-                foundKey = false;
->>>>>>> 07858f08
-                if (keys.length !== 1) {
-                    // Otherwise, find the keyframe pair for this node
-                    for (var currKeyIndex = this._currKeyIndices[nodeName]; currKeyIndex < keys.length-1 && currKeyIndex >= 0; currKeyIndex += offset) {
-                        k1 = keys[currKeyIndex];
-                        k2 = keys[currKeyIndex + 1];
-
-                        if ((k1.time <= this._time) && (k2.time >= this._time)) {
-                            alpha = (this._time - k1.time) / (k2.time - k1.time);
-
-                            interpKey._pos.lerp(k1.position, k2.position, alpha);
-                            interpKey._quat.slerp(k1.rotation, k2.rotation, alpha);
-                            interpKey._scale.lerp(k1.scale, k2.scale, alpha);
-                            interpKey._written = true;
-
-                            this._currKeyIndices[nodeName] = currKeyIndex;
-                            foundKey = true;
-                            break;
-                        }
-                    }
-                }
-                if (keys.length === 1 || (!foundKey && this._time === 0.0 && this.looping)) {
-                    interpKey._pos.copy(keys[0].position);
-                    interpKey._quat.copy(keys[0].rotation);
-                    interpKey._scale.copy(keys[0].scale);
-                    interpKey._written = true;
-                }
-            }
-        }
-    };
-
-    /**
-     * @function
-     * @name pc.Skeleton#blend
-     * @description Blends two skeletons together.
-     * @param {pc.Skeleton} skel1 Skeleton holding the first pose to be blended.
-     * @param {pc.Skeleton} skel2 Skeleton holding the second pose to be blended.
-     * @param {Number} alpha The value controlling the interpolation in relation to the two input
-     * skeletons. The value is in the range 0 to 1, 0 generating skel1, 1 generating skel2 and anything
-     * in between generating a spherical interpolation between the two.
-     * @author Will Eastcott
-     */
-    Skeleton.prototype.blend = function (skel1, skel2, alpha) {
-        var numNodes = this._interpolatedKeys.length;
-        for (var i = 0; i < numNodes; i++) {
-            var key1 = skel1._interpolatedKeys[i];
-            var key2 = skel2._interpolatedKeys[i];
-            var dstKey = this._interpolatedKeys[i];
-
-            if (key1._written && key2._written) {
-                dstKey._quat.slerp(key1._quat, skel2._interpolatedKeys[i]._quat, alpha);
-                dstKey._pos.lerp(key1._pos, skel2._interpolatedKeys[i]._pos, alpha);
-                dstKey._scale.lerp(key1._scale, key2._scale, alpha);
-                dstKey._written = true;
-            } else if (key1._written) {
-                dstKey._quat.copy(key1._quat);
-                dstKey._pos.copy(key1._pos);
-                dstKey._scale.copy(key1._scale);
-                dstKey._written = true;
-            } else if (key2._written) {
-                dstKey._quat.copy(key2._quat);
-                dstKey._pos.copy(key2._pos);
-                dstKey._scale.copy(key2._scale);
-                dstKey._written = true;
-            }
-        }
-    };
-
-    /**
-     * @name pc.Skeleton#animation
-     * @type pc.Animation
-     * @description Animation currently assigned to skeleton.
-     */
-    Object.defineProperty(Skeleton.prototype, 'animation', {
-        get: function () {
-            return this._animation;
-        },
-        set: function(value) {
-            this._animation = value;
-            this.currentTime = 0;
-        }
-    });
-
-    /**
-     * @private
-     * @deprecated
-     * @function
-     * @name pc.Skeleton#getAnimation
-     * @description Returns the animation currently assigned to the specified skeleton.
-     * @returns {pc.Animation} The animation set on the skeleton.
-     * @author Will Eastcott
-     */
-    Skeleton.prototype.getAnimation = function () {
-        return this._animation;
-    };
-
-    /**
-     * @name pc.Skeleton#currentTime
-     * @type Number
-     * @description Current time of currently active animation in seconds.
-     * This value is between zero and the duration of the animation.
-     */
-    Object.defineProperty(Skeleton.prototype, 'currentTime', {
-        get: function () {
-            return this._time;
-        },
-        set: function(value) {
-            this._time = value;
-            var numNodes = this._interpolatedKeys.length;
-            for (var i = 0; i < numNodes; i++) {
-                var node = this._interpolatedKeys[i];
-                var nodeName = node._name;
-                this._currKeyIndices[nodeName] = 0;
-            }
-
-            this.addTime(0);
-            this.updateGraph();
-        }
-    });
-
-    /**
-     * @private
-     * @deprecated
-     * @function
-     * @name pc.Skeleton#getCurrentTime
-     * @description Returns the current time of the currently active animation as set on
-     * the specified skeleton. This value will be between zero and the duration of the
-     * animation.
-     * @returns {Number} The current time of the animation set on the skeleton.
-     * @author Will Eastcott
-     */
-    Skeleton.prototype.getCurrentTime = function () {
-        return this._time;
-    };
-
-    /**
-     * @private
-     * @deprecated
-     * @function
-     * @name pc.Skeleton#setCurrentTime
-     * @description Sets the current time of the currently active animation as set on
-     * the specified skeleton. This value must be between zero and the duration of the
-     * animation.
-     * @param {Number} time The current time of the animation set on the skeleton.
-     * @author Will Eastcott
-     */
-    Skeleton.prototype.setCurrentTime = function (time) {
-        this.currentTime = time;
-    };
-
-    /**
-     * @readonly
-     * @name pc.Skeleton#numNodes
-     * @type Number
-     * @description Read-only property that returns number of nodes of a skeleton.
-     */
-    Object.defineProperty(Skeleton.prototype, 'numNodes', {
-        get: function () {
-            return this._interpolatedKeys.length;
-        }
-    });
-
-    /**
-     * @private
-     * @deprecated
-     * @function
-     * @name pc.Skeleton#getNumNodes
-     * @description Returns the number of nodes held by the specified skeleton.
-     * @returns {Number} The number of nodes held by the specified skeleton.
-     * @author Will Eastcott
-     */
-    Skeleton.prototype.getNumNodes = function () {
-        return this._interpolatedKeys.length;
-    };
-
-    /**
-     * @private
-     * @deprecated
-     * @function
-     * @name pc.Skeleton#setAnimation
-     * @description Sets an animation on the specified skeleton.
-     * @param {pc.Animation} animation The animation to set on the skeleton.
-     * @author Will Eastcott
-     */
-    Skeleton.prototype.setAnimation = function (animation) {
-        this.animation = animation;
-    };
-
-    /**
-     * @function
-     * @name pc.Skeleton#setGraph
-     * @description Links a skeleton to a node hierarchy. The nodes animated skeleton are
-     * then subsequently used to drive the local transformation matrices of the node
-     * hierarchy.
-     * @param {pc.GraphNode} graph The root node of the graph that the skeleton is to drive.
-     * @author Will Eastcott
-     */
-    Skeleton.prototype.setGraph = function (graph) {
-        var i;
-        this.graph = graph;
-
-        if (graph) {
-            for (i = 0; i < this._interpolatedKeys.length; i++) {
-                var interpKey = this._interpolatedKeys[i];
-                var graphNode = graph.findByName(interpKey._name);
-                this._interpolatedKeys[i].setTarget(graphNode);
-            }
-        } else {
-            for (i = 0; i < this._interpolatedKeys.length; i++) {
-                this._interpolatedKeys[i].setTarget(null);
-            }
-        }
-    };
-
-    /**
-     * @function
-     * @name pc.Skeleton#updateGraph
-     * @description Synchronizes the currently linked node hierarchy with the current state of the
-     * skeleton. Internally, this function converts the interpolated keyframe at each node in the
-     * skeleton into the local transformation matrix at each corresponding node in the linked node
-     * hierarchy.
-     * @author Will Eastcott
-     */
-    Skeleton.prototype.updateGraph = function () {
-        if (this.graph) {
-            for (var i = 0; i < this._interpolatedKeys.length; i++) {
-                var interpKey = this._interpolatedKeys[i];
-                if (interpKey._written) {
-                    var transform = interpKey.getTarget();
-
-                    transform.localPosition.copy(interpKey._pos);
-                    transform.localRotation.copy(interpKey._quat);
-                    transform.localScale.copy(interpKey._scale);
-                    transform.dirtyLocal = true;
-
-                    interpKey._written = false;
-                }
-            }
-        }
-    };
-
-    /**
-     * @private
-     * @deprecated
-     * @function
-     * @name pc.Skeleton#setLooping
-     * @description Specified whether a skeleton should loop its animation or not. If the animation
-     * loops, it will wrap back to the start when adding time to the skeleton beyond the duration
-     * of the animation. Otherwise, the animation stops at its end after a single play through.
-     * @param {Boolean} looping True to cause the animation to loop back to the start on completion
-     * and false otherwise.
-     * @author Will Eastcott
-     */
-    Skeleton.prototype.setLooping = function (looping) {
-        this.looping = looping;
-    };
-
-    /**
-     * @private
-     * @deprecated
-     * @function
-     * @name pc.Skeleton#getLooping
-     * @description Queries the specified skeleton to determine whether it is looping its animation.
-     * @returns {Boolean} True if the skeleton is looping the animation, false otherwise.
-     * @author Will Eastcott
-     */
-    Skeleton.prototype.getLooping = function () {
-        return this.looping;
-    };
-
-    return {
-        Skeleton: Skeleton
-    };
-}());
+pc.extend(pc, function () {
+    function InterpolatedKey() {
+        this._written = false;
+        this._name = "";
+        this._keyFrames = [];
+
+        // Result of interpolation
+        this._quat = new pc.Quat();
+        this._pos = new pc.Vec3();
+        this._scale = new pc.Vec3();
+
+        // Optional destination for interpolated keyframe
+        this._targetNode = null;
+    }
+
+    InterpolatedKey.prototype = {
+        getTarget: function () {
+            return this._targetNode;
+        },
+
+        setTarget: function (node) {
+            this._targetNode = node;
+        }
+    };
+
+    /**
+     * @name pc.Skeleton
+     * @property {Boolean} looping Determines whether skeleton is looping its animation.
+     * @class Represents a skeleton used to play animations.
+     * @param {pc.GraphNode} graph The root pc.GraphNode of the skeleton.
+     */
+    var Skeleton = function Skeleton(graph) {
+        this._animation = null;
+        this._time = 0;
+        this.looping = true;
+
+        this._interpolatedKeys = [];
+        this._interpolatedKeyDict = {};
+        this._currKeyIndices = {};
+
+        this.graph = null;
+
+        var self = this;
+
+        function addInterpolatedKeys(node) {
+            var interpKey = new InterpolatedKey();
+            interpKey._name = node.name;
+            self._interpolatedKeys.push(interpKey);
+            self._interpolatedKeyDict[node.name] = interpKey;
+            self._currKeyIndices[node.name] = 0;
+
+            for (var i = 0; i < node._children.length; i++)
+                addInterpolatedKeys(node._children[i]);
+        }
+
+        addInterpolatedKeys(graph);
+    };
+
+    /**
+     * @function
+     * @name pc.Skeleton#addTime
+     * @description Progresses the animation assigned to the specified skeleton by the
+     * supplied time delta. If the delta takes the animation passed its end point, if
+     * the skeleton is set to loop, the animation will continue from the beginning.
+     * Otherwise, the animation's current time will remain at its duration (i.e. the
+     * end).
+     * @param {Number} delta The time in seconds to progress the skeleton's animation.
+     * @author Will Eastcott
+     */
+    Skeleton.prototype.addTime = function (delta) {
+        if (this._animation !== null) {
+            var i;
+            var node, nodeName;
+            var keys, interpKey;
+            var k1, k2, alpha;
+            var nodes = this._animation._nodes;
+            var duration = this._animation.duration;
+
+            // Check if we can early out
+            if ((this._time === duration) && !this.looping) {
+                return;
+            }
+
+            // Step the current time and work out if we need to jump ahead, clamp or wrap around
+            this._time += delta;
+
+            if (this._time > duration) {
+                this._time = this.looping ? 0.0 : duration;
+                for (i = 0; i < nodes.length; i++) {
+                    node = nodes[i];
+                    nodeName = node._name;
+                    this._currKeyIndices[nodeName] = 0;
+                }
+            } else if (this._time < 0) {
+                this._time = this.looping ? duration : 0.0;
+                for (i = 0; i < nodes.length; i++) {
+                    node = nodes[i];
+                    nodeName = node._name;
+                    this._currKeyIndices[nodeName] = node._keys.length - 2;
+                }
+            }
+
+
+            // For each animated node...
+
+            // keys index offset
+            var offset = (delta >= 0 ? 1 : -1);
+
+            var foundKey;
+            for (i = 0; i < nodes.length; i++) {
+                node = nodes[i];
+                nodeName = node._name;
+                keys = node._keys;
+
+                // Determine the interpolated keyframe for this animated node
+                interpKey = this._interpolatedKeyDict[nodeName];
+
+                // If there's only a single key, just copy the key to the interpolated key...
+
+                foundKey = false;
+                if (keys.length !== 1) {
+                    // Otherwise, find the keyframe pair for this node
+                    for (var currKeyIndex = this._currKeyIndices[nodeName]; currKeyIndex < keys.length-1 && currKeyIndex >= 0; currKeyIndex += offset) {
+                        k1 = keys[currKeyIndex];
+                        k2 = keys[currKeyIndex + 1];
+
+                        if ((k1.time <= this._time) && (k2.time >= this._time)) {
+                            alpha = (this._time - k1.time) / (k2.time - k1.time);
+
+                            interpKey._pos.lerp(k1.position, k2.position, alpha);
+                            interpKey._quat.slerp(k1.rotation, k2.rotation, alpha);
+                            interpKey._scale.lerp(k1.scale, k2.scale, alpha);
+                            interpKey._written = true;
+
+                            this._currKeyIndices[nodeName] = currKeyIndex;
+                            foundKey = true;
+                            break;
+                        }
+                    }
+                }
+                if (keys.length === 1 || (!foundKey && this._time === 0.0 && this.looping)) {
+                    interpKey._pos.copy(keys[0].position);
+                    interpKey._quat.copy(keys[0].rotation);
+                    interpKey._scale.copy(keys[0].scale);
+                    interpKey._written = true;
+                }
+            }
+        }
+    };
+
+    /**
+     * @function
+     * @name pc.Skeleton#blend
+     * @description Blends two skeletons together.
+     * @param {pc.Skeleton} skel1 Skeleton holding the first pose to be blended.
+     * @param {pc.Skeleton} skel2 Skeleton holding the second pose to be blended.
+     * @param {Number} alpha The value controlling the interpolation in relation to the two input
+     * skeletons. The value is in the range 0 to 1, 0 generating skel1, 1 generating skel2 and anything
+     * in between generating a spherical interpolation between the two.
+     * @author Will Eastcott
+     */
+    Skeleton.prototype.blend = function (skel1, skel2, alpha) {
+        var numNodes = this._interpolatedKeys.length;
+        for (var i = 0; i < numNodes; i++) {
+            var key1 = skel1._interpolatedKeys[i];
+            var key2 = skel2._interpolatedKeys[i];
+            var dstKey = this._interpolatedKeys[i];
+
+            if (key1._written && key2._written) {
+                dstKey._quat.slerp(key1._quat, skel2._interpolatedKeys[i]._quat, alpha);
+                dstKey._pos.lerp(key1._pos, skel2._interpolatedKeys[i]._pos, alpha);
+                dstKey._scale.lerp(key1._scale, key2._scale, alpha);
+                dstKey._written = true;
+            } else if (key1._written) {
+                dstKey._quat.copy(key1._quat);
+                dstKey._pos.copy(key1._pos);
+                dstKey._scale.copy(key1._scale);
+                dstKey._written = true;
+            } else if (key2._written) {
+                dstKey._quat.copy(key2._quat);
+                dstKey._pos.copy(key2._pos);
+                dstKey._scale.copy(key2._scale);
+                dstKey._written = true;
+            }
+        }
+    };
+
+    /**
+     * @name pc.Skeleton#animation
+     * @type pc.Animation
+     * @description Animation currently assigned to skeleton.
+     */
+    Object.defineProperty(Skeleton.prototype, 'animation', {
+        get: function () {
+            return this._animation;
+        },
+        set: function(value) {
+            this._animation = value;
+            this.currentTime = 0;
+        }
+    });
+
+    /**
+     * @private
+     * @deprecated
+     * @function
+     * @name pc.Skeleton#getAnimation
+     * @description Returns the animation currently assigned to the specified skeleton.
+     * @returns {pc.Animation} The animation set on the skeleton.
+     * @author Will Eastcott
+     */
+    Skeleton.prototype.getAnimation = function () {
+        return this._animation;
+    };
+
+    /**
+     * @name pc.Skeleton#currentTime
+     * @type Number
+     * @description Current time of currently active animation in seconds.
+     * This value is between zero and the duration of the animation.
+     */
+    Object.defineProperty(Skeleton.prototype, 'currentTime', {
+        get: function () {
+            return this._time;
+        },
+        set: function(value) {
+            this._time = value;
+            var numNodes = this._interpolatedKeys.length;
+            for (var i = 0; i < numNodes; i++) {
+                var node = this._interpolatedKeys[i];
+                var nodeName = node._name;
+                this._currKeyIndices[nodeName] = 0;
+            }
+
+            this.addTime(0);
+            this.updateGraph();
+        }
+    });
+
+    /**
+     * @private
+     * @deprecated
+     * @function
+     * @name pc.Skeleton#getCurrentTime
+     * @description Returns the current time of the currently active animation as set on
+     * the specified skeleton. This value will be between zero and the duration of the
+     * animation.
+     * @returns {Number} The current time of the animation set on the skeleton.
+     * @author Will Eastcott
+     */
+    Skeleton.prototype.getCurrentTime = function () {
+        return this._time;
+    };
+
+    /**
+     * @private
+     * @deprecated
+     * @function
+     * @name pc.Skeleton#setCurrentTime
+     * @description Sets the current time of the currently active animation as set on
+     * the specified skeleton. This value must be between zero and the duration of the
+     * animation.
+     * @param {Number} time The current time of the animation set on the skeleton.
+     * @author Will Eastcott
+     */
+    Skeleton.prototype.setCurrentTime = function (time) {
+        this.currentTime = time;
+    };
+
+    /**
+     * @readonly
+     * @name pc.Skeleton#numNodes
+     * @type Number
+     * @description Read-only property that returns number of nodes of a skeleton.
+     */
+    Object.defineProperty(Skeleton.prototype, 'numNodes', {
+        get: function () {
+            return this._interpolatedKeys.length;
+        }
+    });
+
+    /**
+     * @private
+     * @deprecated
+     * @function
+     * @name pc.Skeleton#getNumNodes
+     * @description Returns the number of nodes held by the specified skeleton.
+     * @returns {Number} The number of nodes held by the specified skeleton.
+     * @author Will Eastcott
+     */
+    Skeleton.prototype.getNumNodes = function () {
+        return this._interpolatedKeys.length;
+    };
+
+    /**
+     * @private
+     * @deprecated
+     * @function
+     * @name pc.Skeleton#setAnimation
+     * @description Sets an animation on the specified skeleton.
+     * @param {pc.Animation} animation The animation to set on the skeleton.
+     * @author Will Eastcott
+     */
+    Skeleton.prototype.setAnimation = function (animation) {
+        this.animation = animation;
+    };
+
+    /**
+     * @function
+     * @name pc.Skeleton#setGraph
+     * @description Links a skeleton to a node hierarchy. The nodes animated skeleton are
+     * then subsequently used to drive the local transformation matrices of the node
+     * hierarchy.
+     * @param {pc.GraphNode} graph The root node of the graph that the skeleton is to drive.
+     * @author Will Eastcott
+     */
+    Skeleton.prototype.setGraph = function (graph) {
+        var i;
+        this.graph = graph;
+
+        if (graph) {
+            for (i = 0; i < this._interpolatedKeys.length; i++) {
+                var interpKey = this._interpolatedKeys[i];
+                var graphNode = graph.findByName(interpKey._name);
+                this._interpolatedKeys[i].setTarget(graphNode);
+            }
+        } else {
+            for (i = 0; i < this._interpolatedKeys.length; i++) {
+                this._interpolatedKeys[i].setTarget(null);
+            }
+        }
+    };
+
+    /**
+     * @function
+     * @name pc.Skeleton#updateGraph
+     * @description Synchronizes the currently linked node hierarchy with the current state of the
+     * skeleton. Internally, this function converts the interpolated keyframe at each node in the
+     * skeleton into the local transformation matrix at each corresponding node in the linked node
+     * hierarchy.
+     * @author Will Eastcott
+     */
+    Skeleton.prototype.updateGraph = function () {
+        if (this.graph) {
+            for (var i = 0; i < this._interpolatedKeys.length; i++) {
+                var interpKey = this._interpolatedKeys[i];
+                if (interpKey._written) {
+                    var transform = interpKey.getTarget();
+
+                    transform.localPosition.copy(interpKey._pos);
+                    transform.localRotation.copy(interpKey._quat);
+                    transform.localScale.copy(interpKey._scale);
+                    transform.dirtyLocal = true;
+
+                    interpKey._written = false;
+                }
+            }
+        }
+    };
+
+    /**
+     * @private
+     * @deprecated
+     * @function
+     * @name pc.Skeleton#setLooping
+     * @description Specified whether a skeleton should loop its animation or not. If the animation
+     * loops, it will wrap back to the start when adding time to the skeleton beyond the duration
+     * of the animation. Otherwise, the animation stops at its end after a single play through.
+     * @param {Boolean} looping True to cause the animation to loop back to the start on completion
+     * and false otherwise.
+     * @author Will Eastcott
+     */
+    Skeleton.prototype.setLooping = function (looping) {
+        this.looping = looping;
+    };
+
+    /**
+     * @private
+     * @deprecated
+     * @function
+     * @name pc.Skeleton#getLooping
+     * @description Queries the specified skeleton to determine whether it is looping its animation.
+     * @returns {Boolean} True if the skeleton is looping the animation, false otherwise.
+     * @author Will Eastcott
+     */
+    Skeleton.prototype.getLooping = function () {
+        return this.looping;
+    };
+
+    return {
+        Skeleton: Skeleton
+    };
+}());