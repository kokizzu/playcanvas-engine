pc.extend(pc.resources, function () {
	/**
	 * @name pc.resources.ModelResourceHandler
	 * @description Resource Handler for creating pc.scene.Model resources
	 */
	var ModelResourceHandler = function () {
        this._jsonToPrimitiveType = {
            "points":         pc.gfx.PrimType.POINTS,
            "lines":          pc.gfx.PrimType.LINES,
            "linestrip":      pc.gfx.PrimType.LINE_STRIP,
            "triangles":      pc.gfx.PrimType.TRIANGLES,
            "trianglestrip":  pc.gfx.PrimType.TRIANGLE_STRIP
        }

        this._jsonToVertexElementType = {
            "int8":     pc.gfx.VertexElementType.INT8,
            "uint8":    pc.gfx.VertexElementType.UINT8,
            "int16":    pc.gfx.VertexElementType.INT16,
            "uint16":   pc.gfx.VertexElementType.UINT16,
            "int32":    pc.gfx.VertexElementType.INT32,
            "uint32":   pc.gfx.VertexElementType.UINT32,
            "float32":  pc.gfx.VertexElementType.FLOAT32
        }

        this._jsonToLightType = {
            "directional": pc.scene.LightType.DIRECTIONAL,
            "point":       pc.scene.LightType.POINT,
            "spot":        pc.scene.LightType.SPOT
        }
        
        this._jsonToAddressMode = {
            "repeat": pc.gfx.TextureAddress.REPEAT,
            "clamp":  pc.gfx.TextureAddress.CLAMP_TO_EDGE,
            "mirror": pc.gfx.TextureAddress.MIRRORED_REPEAT
        }
        
        this._jsonToFilterMode = {
            "nearest":             pc.gfx.TextureFilter.NEAREST,
            "linear":              pc.gfx.TextureFilter.LINEAR,
            "nearest_mip_nearest": pc.gfx.TextureFilter.NEAREST_MIPMAP_NEAREST,
            "linear_mip_nearest":  pc.gfx.TextureFilter.LINEAR_MIPMAP_NEAREST,
            "nearest_mip_linear":  pc.gfx.TextureFilter.NEAREST_MIPMAP_LINEAR,
            "linear_mip_linear":   pc.gfx.TextureFilter.LINEAR_MIPMAP_LINEAR
        }
        
        this._jsonToProjectionType = {
            "perspective"  : pc.scene.Projection.PERSPECTIVE,
            "orthographic" : pc.scene.Projection.ORTHOGRAPHIC
        }
	};
	ModelResourceHandler = ModelResourceHandler.extendsFrom(pc.resources.ResourceHandler);
	
	/**
	 * @function
	 * @name pc.resources.ModelResourceHandler#load
	 * @description Fetch model data from a remote url
	 * @param {String} identifier The URL of the model data to load
	 * @param {Function} success The callback used when the data is successfully loaded and the resource opened. Passed the new resource object
	 * @param {Function} error The callback used when there is an error loading the resource. Passed a list of error messages
	 * @param {Function} progress The callback used to indicate loading progress. Passed a percentage number.
	 * @param {Object} [options]
	 * @param {Number} [options.priority] The priority to load the model textures at.
	 */
    ModelResourceHandler.prototype.load = function (identifier, success, error, progress, options) {
    	var url = identifier;
    	options = options || {};
        options.directory = pc.path.getDirectory(url);
/*
        pbinUrl = url.substr(0, url.lastIndexOf('.')) + '.bin';
        pc.net.http.get(pbinUrl, function (response) {
            options.bin = response;
*/
            pc.net.http.get(url, function (response) {
                try {
                    success(response, options);
                } catch (e) {
                    error(pc.string.format("An error occured while loading model from: '{0}'", url));
                }
            }.bind(this), {
                cache:false
            });
            /*
        }.bind(this), {
            responseType: 'arraybuffer',
            cache:false
        });*/
    };
	
	/**
	 * @function
	 * @name pc.resources.ModelResourceHandler#open
	 * @description Process data in deserialized format into a pc.scene.Model object
	 * @param {Object} data The data from model file deserialized into a Javascript Object
	 * @param {Object} [options]
	 * @param {Number} [options.priority] The priority to load the textures at
	 * @param {String} [options.directory] The directory to load textures from 
	 */
    ModelResourceHandler.prototype.open = function (data, options) {
    	options = options || {};
    	options.directory = options.directory || "";
    	options.priority = options.priority || 1; // default priority of 1
    	options.batch = options.batch || null;
    	
        model = this._loadModel(data, options);
    	return model;
    };
        
    ModelResourceHandler.prototype._loadNode = function (model, modelData, nodeData) {
        var node = new pc.scene.GraphNode();
        
        // Node properties
        node.setName(nodeData.name);
        node.addGraphId(nodeData.uid);
        node.setLocalTransform(pc.math.mat4.clone(nodeData.transform));
    
        return node;
    };
    
    ModelResourceHandler.prototype._loadCamera = function (model, modelData, cameraData) {
        var camera = new pc.scene.CameraNode();

        // Node properties
        camera.setName(cameraData.name);
        camera.addGraphId(cameraData.uid);
        camera.setLocalTransform(pc.math.mat4.clone(cameraData.transform));
    
        // Camera properties
        var projection = this._jsonToProjectionType[cameraData.projection];
        camera.setProjection(projection);
        camera.setNearClip(cameraData.nearClip);
        camera.setFarClip(cameraData.farClip);
        camera.setFov(cameraData.fov);
        if (cameraData.lookAt) {
            camera._lookAtId = cameraData.lookAt;
        }
        if (cameraData.up) {
            camera._upId = cameraData.up;
        }
        return camera;
    };

    ModelResourceHandler.prototype._loadLight = function (model, modelData, lightData) {
        var light = new pc.scene.LightNode();
            
        // Node properties
        light.setName(lightData.name);
        light.addGraphId(lightData.uid);
        light.setLocalTransform(pc.math.mat4.clone(lightData.transform));
    
        // Light properties
        var type = this._jsonToLightType[lightData.light_type];
        light.setType(type);
        light.setColor(lightData.color);
    
        return light;
    };
    
    ModelResourceHandler.prototype._loadMesh = function (model, modelData, meshData) {
        var mesh = new pc.scene.MeshNode();
            
        // Node properties
        mesh.setName(meshData.name);
        mesh.addGraphId(meshData.uid);
        mesh.setLocalTransform(pc.math.mat4.clone(meshData.transform));
    
        // Mesh properties
        var geometryId = meshData.geometry;
        var geometry   = model.getGeometries()[geometryId];
        mesh.setGeometry(geometry);
    
        return mesh;
    };
    
    /**
     * @function
     * @name pc.resources.ModelResourceHandler#_loadTexture
     * @description
     * @param model
     * @param modelData
     * @param texturesData
     * @param options
     * @param options.directory The directory to load the texture from
     * @param options.priority The priority to load the textures with
     * @param [options.batch] An existing request batch handle to add the texture request to 
     */
    ModelResourceHandler.prototype._loadTexture = function (model, modelData, textureData, options) {
        var addressu  = this._jsonToAddressMode[textureData.addressu];
        var addressv  = this._jsonToAddressMode[textureData.addressv];
        var minFilter = this._jsonToFilterMode[textureData.minfilter];
        var magFilter = this._jsonToFilterMode[textureData.magfilter];
        
        var texture = new pc.gfx.Texture2D();
        
        var url = options.directory + "/" + textureData.uri;
		
		// Make a new request for the Image resource at the same priority as the Model was requested.
        this._loader.request([new pc.resources.ImageRequest(url)], options.priority, function (resources) {
        	texture.setSource(resources[url]);	
        }, function (errors, resources) {
        	Object.keys(errors).forEach(function (key) {
        	   logERROR(errors[key]);    
        	});
        }, function (progress) {
        	// no progress features
        }, options);
        
<<<<<<< HEAD
        texture.setName(textureData.name)
=======
        texture.setName(textureData.name);
>>>>>>> 27b53cc6
        texture.setAddressMode(addressu, addressv);
        texture.setFilterMode(minFilter, magFilter);
        texture.transform = textureData.transform;
        return texture;
    };
    
    ModelResourceHandler.prototype._loadMaterial = function(model, modelData, materialData) {
        var material = new pc.scene.Material();
        material.setName(materialData.name);
        material.setProgramName(materialData.shader);

        // Read each shader parameter
        for (var i = 0; i < materialData.parameters.length; i++) {
            var param = materialData.parameters[i];
            if (param.type === "sampler") {
                var texture = model.getTextures()[param.data];
                if (texture === undefined) {
                    logERROR("Texture " + name + " not found in model's texture dictionary.");
                }
                material.setParameter(param.name, texture);
                if (texture.transform === undefined) {
                    material.setParameter(param.name + "Transform", [1,0,0,0,0,1,0,0,0,0,1,0,0,0,0,1]);
                } else {
                    material.setParameter(param.name + "Transform", texture.transform);
                }
            } else {
                material.setParameter(param.name, param.data);
            }
        }
    
        return material;
    };
    
    ModelResourceHandler.prototype._loadSubMesh = function (model, modelData, subMeshData) {
        // Look up the material
        var material = model.getMaterials()[subMeshData.material];
        if (material === undefined) {
            logERROR("Material " + subMeshData.material + " not found in model's material dictionary.");
        }

        var subMesh = {
            material: material,
            primitive: {
                type: this._jsonToPrimitiveType[subMeshData.primitive.type],
                base: subMeshData.primitive.base,
                count: subMeshData.primitive.count,
                indexed: subMeshData.primitive.indexed
            }
        };

        return subMesh;
    };

    ModelResourceHandler.prototype._partitionSkinnedGeometry = function (geometryData, maxBonesPerPartition) {
        var partitions = [];
        var partitionedVertices = [];
        var partitionedIndices = [];
        var partitionedBones = [];

        // Phase 1:  
        // Build the skin partitions
        var primitiveVertices = [];
        var primitiveVertexIndices = [];
        var primitiveVertexCount = 3; // Assume only triangle list support for now

        // Go through index list and extract primitives and add them to bone partitions  
        // Since we are working with a single triangle list, everything is a triangle
        var basePartition = 0;
        var indexList = geometryData.indices.data;
        for (iSubMesh = 0; iSubMesh < geometryData.submeshes.length; iSubMesh++) {
            var submesh = geometryData.submeshes[iSubMesh];
            for (var iIndex = submesh.primitive.base; iIndex < submesh.primitive.count; ) {  
                // Extact primitive  
                // Convert vertices  
                // There is a little bit of wasted time here if the vertex was already added previously  
                var index;  

                index = indexList[iIndex++];
                primitiveVertices[0] = new Vertex();  
                primitiveVertices[0].extract(geometryData, index);  
                primitiveVertexIndices[0] = index;

                index = indexList[iIndex++];  
                primitiveVertices[1] = new Vertex();  
                primitiveVertices[1].extract(geometryData, index);  
                primitiveVertexIndices[1] = index; 

                index = indexList[iIndex++];  
                primitiveVertices[2] = new Vertex();  
                primitiveVertices[2].extract(geometryData, index);  
                primitiveVertexIndices[2] = index;  

                // Attempt to add the primitive to an existing bone partition  
                var added = false;
                for (var iBonePartition = basePartition; iBonePartition < partitions.length; iBonePartition++) {
                    var partition = partitions[iBonePartition];  
                    if (partition.addPrimitive(primitiveVertexCount, primitiveVertices, primitiveVertexIndices, maxBonesPerPartition)) {  
                        added = true;  
                        break;  
                    }
                }

                // If the primitive was not added to an existing bone partition, we need to make a new bone partition and add the primitive to it  
                if (!added) {
                    var partition = new SkinPartition();
                    partition.material = submesh.material;
                    partitions.push(partition);
                    partition.addPrimitive(primitiveVertexCount, primitiveVertices, primitiveVertexIndices, maxBonesPerPartition);  
                }
            }  

            basePartition = partitions.length;
        }

        // Phase 2:
        // Gather vertex and index lists from all the partitions, then upload to GPU  
        for (var iPartition = 0; iPartition < partitions.length; iPartition++) {
            var partition = partitions[iPartition];  
	
            if (partition.vertices.length && partition.indices.length) {
                // this bone partition contains vertices and indices  
	
                // Find offsets  
                var vertexStart = partitionedVertices.length;  
                var vertexCount = partition.vertices.length;  
                var indexStart = partitionedIndices.length;  
                var indexCount = partition.indices.length;  

                // Make a new sub set  
                partition.partition = iPartition;  
                partition.vertexStart = vertexStart;  
                partition.vertexCount = vertexCount;  
                partition.indexStart = indexStart;  
                partition.indexCount = indexCount;  

                // Copy buffers  
                var iSour;  
                var iDest;  

                // Copy vertices to final list  
                iSour = 0;  
                iDest = vertexStart;
                while (iSour < vertexCount) {
                    partitionedVertices[iDest++] = partition.vertices[iSour++];  
                }
	
                // Copy indices to final list  
                iSour = 0;  
                iDest = indexStart;
                while (iSour < indexCount) {
                    partitionedIndices[iDest++] = partition.indices[iSour++] + vertexStart;    // adjust so they reference into flat vertex list  
                }

                // Clean up  
                partition.clear();  
            }  
        }

        // Phase 3:
        // Update geometry data to reflect partitions

        // Blank data arrays
        for (var i = 0; i < partitionedVertices.length; i++) {
            for (var j = 0; j < geometryData.attributes.length; j++) {
                geometryData.attributes[j].data = [];
            }
        }
        // Copy partitioned verts back to JSON structure
        for (var i = 0; i < partitionedVertices.length; i++) {
            for (var j = 0; j < geometryData.attributes.length; j++) {
                var attribute = geometryData.attributes[j];
                for (var k = 0; k < attribute.components; k++) {
                    attribute.data.push(partitionedVertices[i][attribute.name][k]);
                }
            }
        }
        // Copy partitioned indices back to geometry submesh indices
        var subMeshes = [];
        var indices = [];
        geometryData.partitionedBoneIndices = [];
        for (var iPartition = 0; iPartition < partitions.length; iPartition++) {
            var partition = partitions[iPartition];
            var subMesh = {
                material: partition.material,
                primitive: {
                    type: "triangles",
                    base: indices.length,
                    count: partition.indexCount,
                    indexed: true
                }
            };

            subMeshes.push(subMesh);

            geometryData.partitionedBoneIndices.push(partition.boneIndices);

            indices = indices.concat(partitionedIndices.splice(0, partition.indexCount));
        }

        geometryData.indices.data = indices;
        geometryData.submeshes = subMeshes;
    };

    ModelResourceHandler.prototype._loadGeometry = function(model, modelData, geomData, buffers) {
        var geometry = new pc.scene.Geometry();
    
        // Skinning data
        if (geomData.inverse_bind_pose !== undefined) {
            var device = pc.gfx.Device.getCurrent();
            var maxBones = device.getBoneLimit();
            if (geomData.inverse_bind_pose.length > maxBones) {
                // FIXME!!: This is here to duplicate the incoming JSON because requests to
                // the same URL passes in the same data, making the assumption it is read
                // only.  Unfortunately, the skin partition code writes to this data.  A
                // good fix would be to make skin partitioning a geometry utility library.
                geomData = pc.extend({}, geomData);
                this._partitionSkinnedGeometry(geomData, maxBones);

                geometry._partitionedBoneIndices = [];
                geometry._partitionedPalettes = [];
                if (geomData.partitionedBoneIndices) {
                    for (var i = 0; i < geomData.partitionedBoneIndices.length; i++) {
                        geometry._partitionedBoneIndices.push(geomData.partitionedBoneIndices[i].slice(0));
                        geometry._partitionedPalettes.push(new Float32Array(geomData.partitionedBoneIndices[i].length * 16));
                    }
                }
            }
    
            var inverseBindPose = [];
            for (var i = 0; i < geomData.inverse_bind_pose.length; i++) {
                inverseBindPose[i] = pc.math.mat4.clone(geomData.inverse_bind_pose[i]);
            }
            geometry.setInverseBindPose(inverseBindPose);

            geometry._boneIds = geomData.bone_ids;
        }

        // Calculate tangents if we have positions, normals and texture coordinates
        var positions = null, normals = null, uvs = null, tangents = null;
        for (var i = 0; i < geomData.attributes.length; i++) {
            var entry = geomData.attributes[i];
    
            if (entry.name === "vertex_position") {
                // Calculate a bounding sphere for the geometry
                var sphere = new pc.shape.Sphere();
                sphere.compute(entry.data);
                geometry.setVolume(sphere);
    
                positions = entry.data;
            }
            if (entry.name === "vertex_normal") {
                normals = entry.data;
            }
            if (entry.name === "vertex_tangent") {
                tangents = entry.data;
            }
            if (entry.name === "vertex_texCoord0") {
                uvs = entry.data;
            }
        }

        if (!tangents && positions && normals && uvs) {
            var tangents = pc.scene.procedural.calculateTangents(positions, normals, uvs, geomData.indices.data);
            geomData.attributes.push({ name: "vertex_tangent", type: "float32", components: 4, data: tangents });
        }
    
        // Generate the vertex format for the geometry's vertex buffer
        var vertexFormat = new pc.gfx.VertexFormat();
        vertexFormat.begin();
        for (var i = 0; i < geomData.attributes.length; i++) {
            var attribute = geomData.attributes[i];
    
            // Create the vertex format for this buffer
            var attributeType = this._jsonToVertexElementType[attribute.type];
            vertexFormat.addElement(new pc.gfx.VertexElement(attribute.name, attribute.components, attributeType));
        }
        vertexFormat.end();
    
        // Create the vertex buffer
        var numVertices = geomData.attributes[0].data.length / geomData.attributes[0].components;
        var vertexBuffer = new pc.gfx.VertexBuffer(vertexFormat, numVertices);

        var iterator = new pc.gfx.VertexIterator(vertexBuffer);
        for (var i = 0; i < numVertices; i++) {
            for (var j = 0; j < geomData.attributes.length; j++) {
               var attribute = geomData.attributes[j];
                switch (attribute.components) {
                    case 1:
                        iterator.element[attribute.name].set(attribute.data[i]);
                        break;
                    case 2:
                        iterator.element[attribute.name].set(attribute.data[i * 2], attribute.data[i * 2 + 1]);
                        break;
                    case 3:
                        iterator.element[attribute.name].set(attribute.data[i * 3], attribute.data[i * 3 + 1], attribute.data[i * 3 + 2]);
                        break;
                    case 4:
                        iterator.element[attribute.name].set(attribute.data[i * 4], attribute.data[i * 4 + 1], attribute.data[i * 4 + 2], attribute.data[i * 4 + 3]);
                        break;
                }
            }
            iterator.next();
        }
        iterator.end();
    
        geometry.getVertexBuffers().push(vertexBuffer);

        // Create the index buffer
        var indexBuffer = new pc.gfx.IndexBuffer(pc.gfx.IndexFormat.UINT16, geomData.indices.data.length);
        var dst = new Uint16Array(indexBuffer.lock());
        dst.set(geomData.indices.data);
        indexBuffer.unlock();
        geometry.setIndexBuffer(indexBuffer);
/*
        geometry.getVertexBuffers().push(buffers.vb);
        geometry.setIndexBuffer(buffers.ib);

        var sphere = new pc.shape.Sphere();
        sphere.radius = 30;
        geometry.setVolume(sphere);
*/
        // Create and read each submesh
        for (var i = 0; i < geomData.submeshes.length; i++) {
            var subMesh = this._loadSubMesh(model, modelData, geomData.submeshes[i]);
    
            geometry.getSubMeshes().push(subMesh);
        }

        return geometry;
    };

    var attribs = {
        POSITION: 1 << 0,
        NORMAL: 1 << 1,
        BONEINDICES: 1 << 5,
        BONEWEIGHTS: 1 << 6,
        UV0: 1 << 7,
        UV1: 1 << 8
    };

    function getChunkHeaderId(id) {
        var str = "";
        str += String.fromCharCode(id & 0xff);
        str += String.fromCharCode((id >> 8) & 0xff);
        str += String.fromCharCode((id >> 16) & 0xff);
        str += String.fromCharCode((id >> 24) & 0xff);
        return str;
    }

    function copyToBuffer(dstBuffer, srcBuffer, srcAttribs, srcStride) {
        var hasPositions = (srcAttribs & attribs.POSITION) !== 0;
        var hasNormals = (srcAttribs & attribs.POSITION) !== 0;
        var hasUvs = (srcAttribs & attribs.POSITION) !== 0;
        var addTangents = hasPositions && hasNormals && hasUvs;

        if (addTangents) {
            var preSize = 0;
            // Only positions and normals can occur before tangents in a vertex buffer
            if (srcAttribs & attribs.POSITION) {
                preSize += 12;
            }
            if (srcAttribs & attribs.NORMAL) {
                preSize += 12;
            }
            var postSize = srcStride - preSize; // Everything else
            
            var numVerts = srcBuffer.length / srcStride;
            var srcIndex = 0;
            var dstIndex = 0;
            var i, j;
            for (i = 0; i < numVerts; i++) {
                for (j = 0; j < preSize; j++) {
                    dstBuffer[dstIndex++] = srcBuffer[srcIndex++];
                }
                for (j = 0; j < 16; j++) {
                    dstBuffer[dstIndex++] = 0;
                }
                for (j = 0; j < postSize; j++) {
                    dstBuffer[dstIndex++] = srcBuffer[srcIndex++];
                }
            }
        } else {
            dstBuffer.set(srcBuffer);
        }
    }

    function translateFormat(attributes) {
        var vertexFormat = new pc.gfx.VertexFormat();

        vertexFormat.begin();
        if (attributes & attribs.POSITION) {
            vertexFormat.addElement(new pc.gfx.VertexElement("vertex_position", 3, pc.gfx.VertexElementType.FLOAT32));
        }
        if (attributes & attribs.NORMAL) {
            vertexFormat.addElement(new pc.gfx.VertexElement("vertex_normal", 3, pc.gfx.VertexElementType.FLOAT32));
        }
        // If we've got positions, normals and uvs, add tangents which will be auto-generated
        if ((attributes & attribs.POSITION) && (attributes & attribs.NORMAL) && (attributes & attribs.UV0)) {
            vertexFormat.addElement(new pc.gfx.VertexElement("vertex_tangent", 4, pc.gfx.VertexElementType.FLOAT32));
        }
        if (attributes & attribs.BONEINDICES) {
            vertexFormat.addElement(new pc.gfx.VertexElement("vertex_boneIndices", 4, pc.gfx.VertexElementType.UINT8));
        }
        if (attributes & attribs.BONEWEIGHTS) {
            vertexFormat.addElement(new pc.gfx.VertexElement("vertex_boneWeights", 4, pc.gfx.VertexElementType.FLOAT32));
        }
        if (attributes & attribs.UV0) {
            vertexFormat.addElement(new pc.gfx.VertexElement("vertex_texCoord0", 2, pc.gfx.VertexElementType.FLOAT32));
        }
        if (attributes & attribs.UV1) {
            vertexFormat.addElement(new pc.gfx.VertexElement("vertex_texCoord1", 2, pc.gfx.VertexElementType.FLOAT32));
        }
        vertexFormat.end();

        return vertexFormat;
    }

    function generateTangentsInPlace(vertexFormat, vertices, indices) {
        var stride = vertexFormat.size;
        var positions, normals, tangents, uvs;
        for (var el = 0; el < vertexFormat.elements.length; el++) {
            var element = vertexFormat.elements[el];
            if (element.scopeId.name === 'vertex_position') {
                positions = new Float32Array(vertices, element.offset);
            } else if (element.scopeId.name === 'vertex_normal') {
                normals = new Float32Array(vertices, element.offset);
            } else if (element.scopeId.name === 'vertex_tangent') {
                tangents = new Float32Array(vertices, element.offset);
            } else if (element.scopeId.name === 'vertex_texCoord0') {
                uvs = new Float32Array(vertices, element.offset);
            }
        }

        var triangleCount = indices.length / 3;
        var vertexCount   = vertices.byteLength / stride;
        var i1, i2, i3;
        var v1, v2, v3;
        var w1, w2, w3;
        var x1, x2, y1, y2, z1, z2, s1, s2, t1, t2, r;
        var temp  = pc.math.vec3.create(0, 0, 0);
        var i; // Loop counter
        var tan1 = [];
        var tan2 = [];
        for (var i = 0; i < vertexCount; i++) {
            tan1[i] = pc.math.vec3.create(0, 0, 0);
            tan2[i] = pc.math.vec3.create(0, 0, 0);
        }
        var sdir, tdir;

        for (i = 0; i < triangleCount; i++) {
            i1 = indices[i * 3];
            i2 = indices[i * 3 + 1];
            i3 = indices[i * 3 + 2];

            v1 = pc.math.vec3.create(positions[i1 * (stride / 4)], positions[i1 * (stride / 4) + 1], positions[i1 * (stride / 4) + 2]);
            v2 = pc.math.vec3.create(positions[i2 * (stride / 4)], positions[i2 * (stride / 4) + 1], positions[i2 * (stride / 4) + 2]);
            v3 = pc.math.vec3.create(positions[i3 * (stride / 4)], positions[i3 * (stride / 4) + 1], positions[i3 * (stride / 4) + 2]);

            w1 = pc.math.vec2.create(uvs[i1 * (stride / 4)], uvs[i1 * (stride / 4) + 1]);
            w2 = pc.math.vec2.create(uvs[i2 * (stride / 4)], uvs[i2 * (stride / 4) + 1]);
            w3 = pc.math.vec2.create(uvs[i3 * (stride / 4)], uvs[i3 * (stride / 4) + 1]);

            x1 = v2[0] - v1[0];
            x2 = v3[0] - v1[0];
            y1 = v2[1] - v1[1];
            y2 = v3[1] - v1[1];
            z1 = v2[2] - v1[2];
            z2 = v3[2] - v1[2];

            s1 = w2[0] - w1[0];
            s2 = w3[0] - w1[0];
            t1 = w2[1] - w1[1];
            t2 = w3[1] - w1[1];

            r = 1.0 / (s1 * t2 - s2 * t1);
            sdir = pc.math.vec3.create((t2 * x1 - t1 * x2) * r, 
                                       (t2 * y1 - t1 * y2) * r,
                                       (t2 * z1 - t1 * z2) * r);
            tdir = pc.math.vec3.create((s1 * x2 - s2 * x1) * r,
                                       (s1 * y2 - s2 * y1) * r,
                                       (s1 * z2 - s2 * z1) * r);
            
            pc.math.vec3.add(tan1[i1], sdir, tan1[i1]);
            pc.math.vec3.add(tan1[i2], sdir, tan1[i2]);
            pc.math.vec3.add(tan1[i3], sdir, tan1[i3]);
            
            pc.math.vec3.add(tan2[i1], tdir, tan2[i1]);
            pc.math.vec3.add(tan2[i2], tdir, tan2[i2]);
            pc.math.vec3.add(tan2[i3], tdir, tan2[i3]);
        }

        for (i = 0; i < vertexCount; i++) {
            var n = pc.math.vec3.create(normals[i * (stride / 4)], normals[i * (stride / 4) + 1], normals[i * (stride / 4) + 2]);
            var t = tan1[i];
            
            // Gram-Schmidt orthogonalize
            var ndott = pc.math.vec3.dot(n, t);
            pc.math.vec3.scale(n, ndott, temp);
            pc.math.vec3.subtract(t, temp, temp);
            pc.math.vec3.normalize(temp, temp);

            tangents[i * (stride / 4)]     = temp[0];
            tangents[i * (stride / 4) + 1] = temp[1];
            tangents[i * (stride / 4) + 2] = temp[2];

            // Calculate handedness
            pc.math.vec3.cross(n, t, temp);
            tangents[i * (stride / 4) + 3] = (pc.math.vec3.dot(temp, tan2[i]) < 0.0) ? -1.0 : 1.0;
        }
    }

    function parseBin(bin) {
        // Parse file header
        var fileHeader = new Uint32Array(bin, 0, 3);
        if(getChunkHeaderId(fileHeader[0]) !== "pbin") {
            throw new Error("BIN file has invalid file header id.");
        }
        if (fileHeader[1] !== 1) {
            throw new Error("BIN file version is unsupported.");
        }
        var numChunks = fileHeader[2];
        var buffers = [];

        // Parse chunks
        for (i = 0; i < numChunks; i+=2) {
            // Extract vertex/index buffer data from the BIN file
            var chunkHeader = new Uint32Array(bin, (3 + (i * 3)) * 4, 3);
            if (getChunkHeaderId(chunkHeader[0]) !== "vbuf") {
                throw new Error("Expected to find a vertex buffer in BIN stream.");
            }
            var vbuffInfo = new Uint32Array(bin, chunkHeader[1], 2);
            var vbuffFormat = vbuffInfo[0];
            var vbuffStride = vbuffInfo[1];
            var vbuffNumVerts = (chunkHeader[2] - 8) / vbuffStride;
            var vbuffData = new Uint8Array(bin, chunkHeader[1] + 8, chunkHeader[2] - 8);

            chunkHeader = new Uint32Array(bin, (3 + ((i + 1) * 3)) * 4, 3);
            if (getChunkHeaderId(chunkHeader[0]) !== "ibuf") {
                throw new Error("Expected to find an index buffer in BIN stream.");
            }
            var ibuffNumInds = chunkHeader[2] / 2;
            var ibuffData = new Uint16Array(bin, chunkHeader[1], ibuffNumInds);

            // Construct vertex/index buffers
            var ib = new pc.gfx.IndexBuffer(pc.gfx.IndexFormat.UINT16, ibuffNumInds);
            var dst = new Uint16Array(ib.lock());
            dst.set(ibuffData);
            ib.unlock();

            // Create the vertex buffer
            var vertexFormat = translateFormat(vbuffFormat);

            var vb = new pc.gfx.VertexBuffer(vertexFormat, vbuffNumVerts);
            var dst = vb.lock();
            var dstBuffer = new Uint8Array(dst);
            copyToBuffer(dstBuffer, vbuffData, vbuffFormat, vbuffStride);
            generateTangentsInPlace(vertexFormat, dst, ibuffData);
            vb.unlock();

            buffers.push({
                vb: vb,
                ib: ib
            });
        }
        
        return buffers;
    }
    
    /**
    * @function
    * @name pc.resources.ModelResourceHandler#_loadModel
    * @description Load a pc.scene.Model from data in the PlayCanvas JSON format
    * @param {Object} json The data
    */
    ModelResourceHandler.prototype._loadModel = function (data, options) {
        var modelData = data.model;

        var model = new pc.scene.Model();
        var i;

        // Load in the shared resources of the model (textures, materials and geometries)
        if (modelData.textures) {
            var textures = model.getTextures();
            for (i = 0; i < modelData.textures.length; i++) {
                var textureData = modelData.textures[i];
                textures.push(this._loadTexture(model, modelData, textureData, options));
            }
        }

        var materials = model.getMaterials();
        for (i = 0; i < modelData.materials.length; i++) {
            var materialData = modelData.materials[i];
            materials.push(this._loadMaterial(model, modelData, materialData));
        }
/*    
        var buffers = parseBin(options.bin);
*/
        var geometries = model.getGeometries();
        for (i = 0; i < modelData.geometries.length; i++) {
            var geomData = modelData.geometries[i];
            geometries.push(this._loadGeometry(model, modelData, geomData/*, buffers[i]*/));
        }
    
        var _jsonToLoader = {
            "camera" : pc.callback(this, this._loadCamera),
            "light"  : pc.callback(this, this._loadLight),
            "mesh"   : pc.callback(this, this._loadMesh),
            "node"   : pc.callback(this, this._loadNode)
        };
    
        var _loadHierarchy = pc.callback(this, function (nodeData) {
            var node = null;
            var loadFunc = _jsonToLoader[nodeData.type];
            if (loadFunc !== undefined) {
                node = loadFunc(model, modelData, nodeData);
    
                if (node instanceof pc.scene.CameraNode)
                    model.getCameras().push(node);
                else if (node instanceof pc.scene.LightNode)
                    model.getLights().push(node);
                else if (node instanceof pc.scene.MeshNode)
                    model.getMeshes().push(node);

                // Now create and load each child
                if (nodeData.children !== undefined) {
                    for (var i = 0; i < nodeData.children.length; i++) {
                        var child = _loadHierarchy(nodeData.children[i]);
                        node.addChild(child);
                    }
                }
            } else {
                logERROR("Unknown graph node: " + nodeData.type);        
            }
    
            return node;
        });

        var _resolveCameraIds = function (node) {
            if (node instanceof pc.scene.CameraNode) {
                if (node._lookAtId) {
                    var lookAtNode = model.getGraph().findByGraphId(node._lookAtId);
                    node.setLookAtNode(lookAtNode);
                    delete node._lookAtId;
                }
                if (node._upId) {
                    var upNode = model.getGraph().findByGraphId(node._upId);
                    node.setUpNode(upNode);
                    delete node._upId;
                }
            }
            var children = node.getChildren();
            for (var i = 0; i < children.length; i++) {
                _resolveCameraIds(children[i]);
            }
        }

        var _clearGraphIds = function (node) {
            var i = 0;
            var children = node.getChildren();
            var length = children.length;
            
            node.removeGraphId();
            node.getChildren().forEach(function (child) {
                _clearGraphIds(child);
            }, this);
        };
        
        if (modelData.graph !== undefined) {
            var graph = _loadHierarchy(modelData.graph);
            model.setGraph(graph);

            // Resolve bone IDs to actual graph nodes
            var meshes = model.getMeshes();
            for (i = 0; i < meshes.length; i++) {
                var mesh = meshes[i];
                var geom = mesh.getGeometry();
                if (geom._boneIds !== undefined) {
                    mesh._bones = [];
                    for (var j = 0; j < geom._boneIds.length; j++) {
                        var id = geom._boneIds[j];
                        var bone = graph.findByGraphId(id);
                        mesh._bones.push(bone);
                    }
                }
            }

            // Resolve camera aim/up graph node IDs to actual graph nodes            
            _resolveCameraIds(graph);

//            _clearGraphIds(graph);
        }
        
        return model;
    };

    
	var ModelRequest = function ModelRequest(identifier) {		
	};
	ModelRequest = ModelRequest.extendsFrom(pc.resources.ResourceRequest);
    ModelRequest.prototype.type = "model";

	var Vertex = function Vertex() {};
	// Returns a vertex from the JSON data in the followin format:
	// {
	//     "vertex_position": [x,y,z],
	//     ...
	// }
	Vertex.prototype.extract = function (geometryData, index) {
	    for (var i = 0; i < geometryData.attributes.length; i++) {
	        var attribute = geometryData.attributes[i];
	        this[attribute.name] = [];
	        for (var j = 0; j < attribute.components; j++) {
	            this[attribute.name].push(attribute.data[index * attribute.components + j]);
	        }
	    }
	};
	
	Vertex.prototype.clone = function () {
	    var newVertex = new Vertex();
	    for (i in this) {
	        if (this[i] instanceof Array) {
	            newVertex[i] = this[i];
	        }
	    } 
	    return newVertex;
	};
	
	var SkinPartition = function SkinPartition() {
	    this.partition = 0;
	    this.vertexStart = 0;
	    this.vertexCount = 0;
	    this.indexStart = 0;
	    this.indexCount = 0;
	
	    // Indices of bones in this partition. skin matrices will be uploaded to the vertex shader in this order.
	    this.boneIndices = []; 
	    
	    this.vertices = []; // Partitioned vertex attributes
	    this.indices  = []; // Partitioned vertex indices
	    this.indexMap = {}; // Maps the index of an un-partitioned vertex to that same vertex if it has been added to this particular partition. speeds up checking for duplicate vertices so we don't add the same vertex more than once.  
	};
	
	SkinPartition.prototype.addVertex = function (vertex, index) {
	    var remappedIndex = -1;
	    if (this.indexMap[index] !== undefined) {
	        remappedIndex = this.indexMap[index];
	        this.indices.push(remappedIndex);
	    } else {
	        // Create new partitioned vertex  
	        var vertexPartitioned = vertex.clone();  
	        for (var influence = 0; influence < 4; influence++ ) {
	            if (vertex["vertex_boneWeights"][influence] == 0 )  
	                continue;  
	
	            vertexPartitioned["vertex_boneIndices"][influence] = this.getBoneRemap(vertex["vertex_boneIndices"][influence]);
	        }  
	        remappedIndex = this.vertices.length;
	        this.indices.push(remappedIndex);  
	        this.vertices.push(vertexPartitioned);  
	        this.indexMap[index] = remappedIndex;  
	    }
	    return remappedIndex;
	};
	
	SkinPartition.prototype.addPrimitive = function (vertexCount, vertices, vertexIndices, maxBonesPerPartition) {
	    // Build a list of all the bones used by the vertex that aren't currently in this partition  
	    var bonesToAdd = [];
	    var bonesToAddCount = 0;
	    for (var i = 0; i < vertexCount; i++) {
	        for (var influence = 0; influence < 4; influence++) {
	            if (vertices[i]["vertex_boneWeights"][influence] > 0.0 ) {
	                var boneIndex = vertices[i]["vertex_boneIndices"][influence];  
	                var needToAdd = true;
	                for (var j = 0; j < bonesToAddCount; j++) {
	                    if (bonesToAdd[j] == boneIndex) {
	                        needToAdd = false;
	                        break;
	                    }  
	                }
	                if (needToAdd) {
	                    bonesToAdd[bonesToAddCount] = boneIndex;  
	                    var boneRemap = this.getBoneRemap(boneIndex);  
	                    bonesToAddCount += (boneRemap === -1 ? 1 : 0);
	                }  
	            }  
	        }  
	    }  
	   
	    // Check that we can fit more bones in this partition.  
	    if ((this.boneIndices.length + bonesToAddCount) > maxBonesPerPartition) {
	        return false;  
	    }  
	
	    // Add bones  
	    for (var i = 0; i < bonesToAddCount; i++) {
	        this.boneIndices.push(bonesToAdd[i]);
	    }
	
	    // Add vertices and indices
	    for (var i = 0; i < vertexCount; i++) {  
	        this.addVertex(vertices[i], vertexIndices[i] );  
	    }
	
	    return true;
	};
	
	SkinPartition.prototype.getBoneRemap = function (boneIndex) {
	    for (var i = 0; i < this.boneIndices.length; i++ ) {
	        if (this.boneIndices[i] === boneIndex) {
	            return i;
	        }  
	    }  
	    return -1;  
	}; 

	SkinPartition.prototype.clear = function () {
	    this.vertices = {};
	//    this.indices = [];
	    this.indexMap = [];  
	};
	

	return {
		ModelResourceHandler: ModelResourceHandler,
		ModelRequest: ModelRequest
	}
}());
<|MERGE_RESOLUTION|>--- conflicted
+++ resolved
@@ -1,1038 +1,1034 @@
-pc.extend(pc.resources, function () {
-	/**
-	 * @name pc.resources.ModelResourceHandler
-	 * @description Resource Handler for creating pc.scene.Model resources
-	 */
-	var ModelResourceHandler = function () {
-        this._jsonToPrimitiveType = {
-            "points":         pc.gfx.PrimType.POINTS,
-            "lines":          pc.gfx.PrimType.LINES,
-            "linestrip":      pc.gfx.PrimType.LINE_STRIP,
-            "triangles":      pc.gfx.PrimType.TRIANGLES,
-            "trianglestrip":  pc.gfx.PrimType.TRIANGLE_STRIP
-        }
-
-        this._jsonToVertexElementType = {
-            "int8":     pc.gfx.VertexElementType.INT8,
-            "uint8":    pc.gfx.VertexElementType.UINT8,
-            "int16":    pc.gfx.VertexElementType.INT16,
-            "uint16":   pc.gfx.VertexElementType.UINT16,
-            "int32":    pc.gfx.VertexElementType.INT32,
-            "uint32":   pc.gfx.VertexElementType.UINT32,
-            "float32":  pc.gfx.VertexElementType.FLOAT32
-        }
-
-        this._jsonToLightType = {
-            "directional": pc.scene.LightType.DIRECTIONAL,
-            "point":       pc.scene.LightType.POINT,
-            "spot":        pc.scene.LightType.SPOT
-        }
-        
-        this._jsonToAddressMode = {
-            "repeat": pc.gfx.TextureAddress.REPEAT,
-            "clamp":  pc.gfx.TextureAddress.CLAMP_TO_EDGE,
-            "mirror": pc.gfx.TextureAddress.MIRRORED_REPEAT
-        }
-        
-        this._jsonToFilterMode = {
-            "nearest":             pc.gfx.TextureFilter.NEAREST,
-            "linear":              pc.gfx.TextureFilter.LINEAR,
-            "nearest_mip_nearest": pc.gfx.TextureFilter.NEAREST_MIPMAP_NEAREST,
-            "linear_mip_nearest":  pc.gfx.TextureFilter.LINEAR_MIPMAP_NEAREST,
-            "nearest_mip_linear":  pc.gfx.TextureFilter.NEAREST_MIPMAP_LINEAR,
-            "linear_mip_linear":   pc.gfx.TextureFilter.LINEAR_MIPMAP_LINEAR
-        }
-        
-        this._jsonToProjectionType = {
-            "perspective"  : pc.scene.Projection.PERSPECTIVE,
-            "orthographic" : pc.scene.Projection.ORTHOGRAPHIC
-        }
-	};
-	ModelResourceHandler = ModelResourceHandler.extendsFrom(pc.resources.ResourceHandler);
-	
-	/**
-	 * @function
-	 * @name pc.resources.ModelResourceHandler#load
-	 * @description Fetch model data from a remote url
-	 * @param {String} identifier The URL of the model data to load
-	 * @param {Function} success The callback used when the data is successfully loaded and the resource opened. Passed the new resource object
-	 * @param {Function} error The callback used when there is an error loading the resource. Passed a list of error messages
-	 * @param {Function} progress The callback used to indicate loading progress. Passed a percentage number.
-	 * @param {Object} [options]
-	 * @param {Number} [options.priority] The priority to load the model textures at.
-	 */
-    ModelResourceHandler.prototype.load = function (identifier, success, error, progress, options) {
-    	var url = identifier;
-    	options = options || {};
-        options.directory = pc.path.getDirectory(url);
-/*
-        pbinUrl = url.substr(0, url.lastIndexOf('.')) + '.bin';
-        pc.net.http.get(pbinUrl, function (response) {
-            options.bin = response;
-*/
-            pc.net.http.get(url, function (response) {
-                try {
-                    success(response, options);
-                } catch (e) {
-                    error(pc.string.format("An error occured while loading model from: '{0}'", url));
-                }
-            }.bind(this), {
-                cache:false
-            });
-            /*
-        }.bind(this), {
-            responseType: 'arraybuffer',
-            cache:false
-        });*/
-    };
-	
-	/**
-	 * @function
-	 * @name pc.resources.ModelResourceHandler#open
-	 * @description Process data in deserialized format into a pc.scene.Model object
-	 * @param {Object} data The data from model file deserialized into a Javascript Object
-	 * @param {Object} [options]
-	 * @param {Number} [options.priority] The priority to load the textures at
-	 * @param {String} [options.directory] The directory to load textures from 
-	 */
-    ModelResourceHandler.prototype.open = function (data, options) {
-    	options = options || {};
-    	options.directory = options.directory || "";
-    	options.priority = options.priority || 1; // default priority of 1
-    	options.batch = options.batch || null;
-    	
-        model = this._loadModel(data, options);
-    	return model;
-    };
-        
-    ModelResourceHandler.prototype._loadNode = function (model, modelData, nodeData) {
-        var node = new pc.scene.GraphNode();
-        
-        // Node properties
-        node.setName(nodeData.name);
-        node.addGraphId(nodeData.uid);
-        node.setLocalTransform(pc.math.mat4.clone(nodeData.transform));
-    
-        return node;
-    };
-    
-    ModelResourceHandler.prototype._loadCamera = function (model, modelData, cameraData) {
-        var camera = new pc.scene.CameraNode();
-
-        // Node properties
-        camera.setName(cameraData.name);
-        camera.addGraphId(cameraData.uid);
-        camera.setLocalTransform(pc.math.mat4.clone(cameraData.transform));
-    
-        // Camera properties
-        var projection = this._jsonToProjectionType[cameraData.projection];
-        camera.setProjection(projection);
-        camera.setNearClip(cameraData.nearClip);
-        camera.setFarClip(cameraData.farClip);
-        camera.setFov(cameraData.fov);
-        if (cameraData.lookAt) {
-            camera._lookAtId = cameraData.lookAt;
-        }
-        if (cameraData.up) {
-            camera._upId = cameraData.up;
-        }
-        return camera;
-    };
-
-    ModelResourceHandler.prototype._loadLight = function (model, modelData, lightData) {
-        var light = new pc.scene.LightNode();
-            
-        // Node properties
-        light.setName(lightData.name);
-        light.addGraphId(lightData.uid);
-        light.setLocalTransform(pc.math.mat4.clone(lightData.transform));
-    
-        // Light properties
-        var type = this._jsonToLightType[lightData.light_type];
-        light.setType(type);
-        light.setColor(lightData.color);
-    
-        return light;
-    };
-    
-    ModelResourceHandler.prototype._loadMesh = function (model, modelData, meshData) {
-        var mesh = new pc.scene.MeshNode();
-            
-        // Node properties
-        mesh.setName(meshData.name);
-        mesh.addGraphId(meshData.uid);
-        mesh.setLocalTransform(pc.math.mat4.clone(meshData.transform));
-    
-        // Mesh properties
-        var geometryId = meshData.geometry;
-        var geometry   = model.getGeometries()[geometryId];
-        mesh.setGeometry(geometry);
-    
-        return mesh;
-    };
-    
-    /**
-     * @function
-     * @name pc.resources.ModelResourceHandler#_loadTexture
-     * @description
-     * @param model
-     * @param modelData
-     * @param texturesData
-     * @param options
-     * @param options.directory The directory to load the texture from
-     * @param options.priority The priority to load the textures with
-     * @param [options.batch] An existing request batch handle to add the texture request to 
-     */
-    ModelResourceHandler.prototype._loadTexture = function (model, modelData, textureData, options) {
-        var addressu  = this._jsonToAddressMode[textureData.addressu];
-        var addressv  = this._jsonToAddressMode[textureData.addressv];
-        var minFilter = this._jsonToFilterMode[textureData.minfilter];
-        var magFilter = this._jsonToFilterMode[textureData.magfilter];
-        
-        var texture = new pc.gfx.Texture2D();
-        
-        var url = options.directory + "/" + textureData.uri;
-		
-		// Make a new request for the Image resource at the same priority as the Model was requested.
-        this._loader.request([new pc.resources.ImageRequest(url)], options.priority, function (resources) {
-        	texture.setSource(resources[url]);	
-        }, function (errors, resources) {
-        	Object.keys(errors).forEach(function (key) {
-        	   logERROR(errors[key]);    
-        	});
-        }, function (progress) {
-        	// no progress features
-        }, options);
-        
-<<<<<<< HEAD
-        texture.setName(textureData.name)
-=======
-        texture.setName(textureData.name);
->>>>>>> 27b53cc6
-        texture.setAddressMode(addressu, addressv);
-        texture.setFilterMode(minFilter, magFilter);
-        texture.transform = textureData.transform;
-        return texture;
-    };
-    
-    ModelResourceHandler.prototype._loadMaterial = function(model, modelData, materialData) {
-        var material = new pc.scene.Material();
-        material.setName(materialData.name);
-        material.setProgramName(materialData.shader);
-
-        // Read each shader parameter
-        for (var i = 0; i < materialData.parameters.length; i++) {
-            var param = materialData.parameters[i];
-            if (param.type === "sampler") {
-                var texture = model.getTextures()[param.data];
-                if (texture === undefined) {
-                    logERROR("Texture " + name + " not found in model's texture dictionary.");
-                }
-                material.setParameter(param.name, texture);
-                if (texture.transform === undefined) {
-                    material.setParameter(param.name + "Transform", [1,0,0,0,0,1,0,0,0,0,1,0,0,0,0,1]);
-                } else {
-                    material.setParameter(param.name + "Transform", texture.transform);
-                }
-            } else {
-                material.setParameter(param.name, param.data);
-            }
-        }
-    
-        return material;
-    };
-    
-    ModelResourceHandler.prototype._loadSubMesh = function (model, modelData, subMeshData) {
-        // Look up the material
-        var material = model.getMaterials()[subMeshData.material];
-        if (material === undefined) {
-            logERROR("Material " + subMeshData.material + " not found in model's material dictionary.");
-        }
-
-        var subMesh = {
-            material: material,
-            primitive: {
-                type: this._jsonToPrimitiveType[subMeshData.primitive.type],
-                base: subMeshData.primitive.base,
-                count: subMeshData.primitive.count,
-                indexed: subMeshData.primitive.indexed
-            }
-        };
-
-        return subMesh;
-    };
-
-    ModelResourceHandler.prototype._partitionSkinnedGeometry = function (geometryData, maxBonesPerPartition) {
-        var partitions = [];
-        var partitionedVertices = [];
-        var partitionedIndices = [];
-        var partitionedBones = [];
-
-        // Phase 1:  
-        // Build the skin partitions
-        var primitiveVertices = [];
-        var primitiveVertexIndices = [];
-        var primitiveVertexCount = 3; // Assume only triangle list support for now
-
-        // Go through index list and extract primitives and add them to bone partitions  
-        // Since we are working with a single triangle list, everything is a triangle
-        var basePartition = 0;
-        var indexList = geometryData.indices.data;
-        for (iSubMesh = 0; iSubMesh < geometryData.submeshes.length; iSubMesh++) {
-            var submesh = geometryData.submeshes[iSubMesh];
-            for (var iIndex = submesh.primitive.base; iIndex < submesh.primitive.count; ) {  
-                // Extact primitive  
-                // Convert vertices  
-                // There is a little bit of wasted time here if the vertex was already added previously  
-                var index;  
-
-                index = indexList[iIndex++];
-                primitiveVertices[0] = new Vertex();  
-                primitiveVertices[0].extract(geometryData, index);  
-                primitiveVertexIndices[0] = index;
-
-                index = indexList[iIndex++];  
-                primitiveVertices[1] = new Vertex();  
-                primitiveVertices[1].extract(geometryData, index);  
-                primitiveVertexIndices[1] = index; 
-
-                index = indexList[iIndex++];  
-                primitiveVertices[2] = new Vertex();  
-                primitiveVertices[2].extract(geometryData, index);  
-                primitiveVertexIndices[2] = index;  
-
-                // Attempt to add the primitive to an existing bone partition  
-                var added = false;
-                for (var iBonePartition = basePartition; iBonePartition < partitions.length; iBonePartition++) {
-                    var partition = partitions[iBonePartition];  
-                    if (partition.addPrimitive(primitiveVertexCount, primitiveVertices, primitiveVertexIndices, maxBonesPerPartition)) {  
-                        added = true;  
-                        break;  
-                    }
-                }
-
-                // If the primitive was not added to an existing bone partition, we need to make a new bone partition and add the primitive to it  
-                if (!added) {
-                    var partition = new SkinPartition();
-                    partition.material = submesh.material;
-                    partitions.push(partition);
-                    partition.addPrimitive(primitiveVertexCount, primitiveVertices, primitiveVertexIndices, maxBonesPerPartition);  
-                }
-            }  
-
-            basePartition = partitions.length;
-        }
-
-        // Phase 2:
-        // Gather vertex and index lists from all the partitions, then upload to GPU  
-        for (var iPartition = 0; iPartition < partitions.length; iPartition++) {
-            var partition = partitions[iPartition];  
-	
-            if (partition.vertices.length && partition.indices.length) {
-                // this bone partition contains vertices and indices  
-	
-                // Find offsets  
-                var vertexStart = partitionedVertices.length;  
-                var vertexCount = partition.vertices.length;  
-                var indexStart = partitionedIndices.length;  
-                var indexCount = partition.indices.length;  
-
-                // Make a new sub set  
-                partition.partition = iPartition;  
-                partition.vertexStart = vertexStart;  
-                partition.vertexCount = vertexCount;  
-                partition.indexStart = indexStart;  
-                partition.indexCount = indexCount;  
-
-                // Copy buffers  
-                var iSour;  
-                var iDest;  
-
-                // Copy vertices to final list  
-                iSour = 0;  
-                iDest = vertexStart;
-                while (iSour < vertexCount) {
-                    partitionedVertices[iDest++] = partition.vertices[iSour++];  
-                }
-	
-                // Copy indices to final list  
-                iSour = 0;  
-                iDest = indexStart;
-                while (iSour < indexCount) {
-                    partitionedIndices[iDest++] = partition.indices[iSour++] + vertexStart;    // adjust so they reference into flat vertex list  
-                }
-
-                // Clean up  
-                partition.clear();  
-            }  
-        }
-
-        // Phase 3:
-        // Update geometry data to reflect partitions
-
-        // Blank data arrays
-        for (var i = 0; i < partitionedVertices.length; i++) {
-            for (var j = 0; j < geometryData.attributes.length; j++) {
-                geometryData.attributes[j].data = [];
-            }
-        }
-        // Copy partitioned verts back to JSON structure
-        for (var i = 0; i < partitionedVertices.length; i++) {
-            for (var j = 0; j < geometryData.attributes.length; j++) {
-                var attribute = geometryData.attributes[j];
-                for (var k = 0; k < attribute.components; k++) {
-                    attribute.data.push(partitionedVertices[i][attribute.name][k]);
-                }
-            }
-        }
-        // Copy partitioned indices back to geometry submesh indices
-        var subMeshes = [];
-        var indices = [];
-        geometryData.partitionedBoneIndices = [];
-        for (var iPartition = 0; iPartition < partitions.length; iPartition++) {
-            var partition = partitions[iPartition];
-            var subMesh = {
-                material: partition.material,
-                primitive: {
-                    type: "triangles",
-                    base: indices.length,
-                    count: partition.indexCount,
-                    indexed: true
-                }
-            };
-
-            subMeshes.push(subMesh);
-
-            geometryData.partitionedBoneIndices.push(partition.boneIndices);
-
-            indices = indices.concat(partitionedIndices.splice(0, partition.indexCount));
-        }
-
-        geometryData.indices.data = indices;
-        geometryData.submeshes = subMeshes;
-    };
-
-    ModelResourceHandler.prototype._loadGeometry = function(model, modelData, geomData, buffers) {
-        var geometry = new pc.scene.Geometry();
-    
-        // Skinning data
-        if (geomData.inverse_bind_pose !== undefined) {
-            var device = pc.gfx.Device.getCurrent();
-            var maxBones = device.getBoneLimit();
-            if (geomData.inverse_bind_pose.length > maxBones) {
-                // FIXME!!: This is here to duplicate the incoming JSON because requests to
-                // the same URL passes in the same data, making the assumption it is read
-                // only.  Unfortunately, the skin partition code writes to this data.  A
-                // good fix would be to make skin partitioning a geometry utility library.
-                geomData = pc.extend({}, geomData);
-                this._partitionSkinnedGeometry(geomData, maxBones);
-
-                geometry._partitionedBoneIndices = [];
-                geometry._partitionedPalettes = [];
-                if (geomData.partitionedBoneIndices) {
-                    for (var i = 0; i < geomData.partitionedBoneIndices.length; i++) {
-                        geometry._partitionedBoneIndices.push(geomData.partitionedBoneIndices[i].slice(0));
-                        geometry._partitionedPalettes.push(new Float32Array(geomData.partitionedBoneIndices[i].length * 16));
-                    }
-                }
-            }
-    
-            var inverseBindPose = [];
-            for (var i = 0; i < geomData.inverse_bind_pose.length; i++) {
-                inverseBindPose[i] = pc.math.mat4.clone(geomData.inverse_bind_pose[i]);
-            }
-            geometry.setInverseBindPose(inverseBindPose);
-
-            geometry._boneIds = geomData.bone_ids;
-        }
-
-        // Calculate tangents if we have positions, normals and texture coordinates
-        var positions = null, normals = null, uvs = null, tangents = null;
-        for (var i = 0; i < geomData.attributes.length; i++) {
-            var entry = geomData.attributes[i];
-    
-            if (entry.name === "vertex_position") {
-                // Calculate a bounding sphere for the geometry
-                var sphere = new pc.shape.Sphere();
-                sphere.compute(entry.data);
-                geometry.setVolume(sphere);
-    
-                positions = entry.data;
-            }
-            if (entry.name === "vertex_normal") {
-                normals = entry.data;
-            }
-            if (entry.name === "vertex_tangent") {
-                tangents = entry.data;
-            }
-            if (entry.name === "vertex_texCoord0") {
-                uvs = entry.data;
-            }
-        }
-
-        if (!tangents && positions && normals && uvs) {
-            var tangents = pc.scene.procedural.calculateTangents(positions, normals, uvs, geomData.indices.data);
-            geomData.attributes.push({ name: "vertex_tangent", type: "float32", components: 4, data: tangents });
-        }
-    
-        // Generate the vertex format for the geometry's vertex buffer
-        var vertexFormat = new pc.gfx.VertexFormat();
-        vertexFormat.begin();
-        for (var i = 0; i < geomData.attributes.length; i++) {
-            var attribute = geomData.attributes[i];
-    
-            // Create the vertex format for this buffer
-            var attributeType = this._jsonToVertexElementType[attribute.type];
-            vertexFormat.addElement(new pc.gfx.VertexElement(attribute.name, attribute.components, attributeType));
-        }
-        vertexFormat.end();
-    
-        // Create the vertex buffer
-        var numVertices = geomData.attributes[0].data.length / geomData.attributes[0].components;
-        var vertexBuffer = new pc.gfx.VertexBuffer(vertexFormat, numVertices);
-
-        var iterator = new pc.gfx.VertexIterator(vertexBuffer);
-        for (var i = 0; i < numVertices; i++) {
-            for (var j = 0; j < geomData.attributes.length; j++) {
-               var attribute = geomData.attributes[j];
-                switch (attribute.components) {
-                    case 1:
-                        iterator.element[attribute.name].set(attribute.data[i]);
-                        break;
-                    case 2:
-                        iterator.element[attribute.name].set(attribute.data[i * 2], attribute.data[i * 2 + 1]);
-                        break;
-                    case 3:
-                        iterator.element[attribute.name].set(attribute.data[i * 3], attribute.data[i * 3 + 1], attribute.data[i * 3 + 2]);
-                        break;
-                    case 4:
-                        iterator.element[attribute.name].set(attribute.data[i * 4], attribute.data[i * 4 + 1], attribute.data[i * 4 + 2], attribute.data[i * 4 + 3]);
-                        break;
-                }
-            }
-            iterator.next();
-        }
-        iterator.end();
-    
-        geometry.getVertexBuffers().push(vertexBuffer);
-
-        // Create the index buffer
-        var indexBuffer = new pc.gfx.IndexBuffer(pc.gfx.IndexFormat.UINT16, geomData.indices.data.length);
-        var dst = new Uint16Array(indexBuffer.lock());
-        dst.set(geomData.indices.data);
-        indexBuffer.unlock();
-        geometry.setIndexBuffer(indexBuffer);
-/*
-        geometry.getVertexBuffers().push(buffers.vb);
-        geometry.setIndexBuffer(buffers.ib);
-
-        var sphere = new pc.shape.Sphere();
-        sphere.radius = 30;
-        geometry.setVolume(sphere);
-*/
-        // Create and read each submesh
-        for (var i = 0; i < geomData.submeshes.length; i++) {
-            var subMesh = this._loadSubMesh(model, modelData, geomData.submeshes[i]);
-    
-            geometry.getSubMeshes().push(subMesh);
-        }
-
-        return geometry;
-    };
-
-    var attribs = {
-        POSITION: 1 << 0,
-        NORMAL: 1 << 1,
-        BONEINDICES: 1 << 5,
-        BONEWEIGHTS: 1 << 6,
-        UV0: 1 << 7,
-        UV1: 1 << 8
-    };
-
-    function getChunkHeaderId(id) {
-        var str = "";
-        str += String.fromCharCode(id & 0xff);
-        str += String.fromCharCode((id >> 8) & 0xff);
-        str += String.fromCharCode((id >> 16) & 0xff);
-        str += String.fromCharCode((id >> 24) & 0xff);
-        return str;
-    }
-
-    function copyToBuffer(dstBuffer, srcBuffer, srcAttribs, srcStride) {
-        var hasPositions = (srcAttribs & attribs.POSITION) !== 0;
-        var hasNormals = (srcAttribs & attribs.POSITION) !== 0;
-        var hasUvs = (srcAttribs & attribs.POSITION) !== 0;
-        var addTangents = hasPositions && hasNormals && hasUvs;
-
-        if (addTangents) {
-            var preSize = 0;
-            // Only positions and normals can occur before tangents in a vertex buffer
-            if (srcAttribs & attribs.POSITION) {
-                preSize += 12;
-            }
-            if (srcAttribs & attribs.NORMAL) {
-                preSize += 12;
-            }
-            var postSize = srcStride - preSize; // Everything else
-            
-            var numVerts = srcBuffer.length / srcStride;
-            var srcIndex = 0;
-            var dstIndex = 0;
-            var i, j;
-            for (i = 0; i < numVerts; i++) {
-                for (j = 0; j < preSize; j++) {
-                    dstBuffer[dstIndex++] = srcBuffer[srcIndex++];
-                }
-                for (j = 0; j < 16; j++) {
-                    dstBuffer[dstIndex++] = 0;
-                }
-                for (j = 0; j < postSize; j++) {
-                    dstBuffer[dstIndex++] = srcBuffer[srcIndex++];
-                }
-            }
-        } else {
-            dstBuffer.set(srcBuffer);
-        }
-    }
-
-    function translateFormat(attributes) {
-        var vertexFormat = new pc.gfx.VertexFormat();
-
-        vertexFormat.begin();
-        if (attributes & attribs.POSITION) {
-            vertexFormat.addElement(new pc.gfx.VertexElement("vertex_position", 3, pc.gfx.VertexElementType.FLOAT32));
-        }
-        if (attributes & attribs.NORMAL) {
-            vertexFormat.addElement(new pc.gfx.VertexElement("vertex_normal", 3, pc.gfx.VertexElementType.FLOAT32));
-        }
-        // If we've got positions, normals and uvs, add tangents which will be auto-generated
-        if ((attributes & attribs.POSITION) && (attributes & attribs.NORMAL) && (attributes & attribs.UV0)) {
-            vertexFormat.addElement(new pc.gfx.VertexElement("vertex_tangent", 4, pc.gfx.VertexElementType.FLOAT32));
-        }
-        if (attributes & attribs.BONEINDICES) {
-            vertexFormat.addElement(new pc.gfx.VertexElement("vertex_boneIndices", 4, pc.gfx.VertexElementType.UINT8));
-        }
-        if (attributes & attribs.BONEWEIGHTS) {
-            vertexFormat.addElement(new pc.gfx.VertexElement("vertex_boneWeights", 4, pc.gfx.VertexElementType.FLOAT32));
-        }
-        if (attributes & attribs.UV0) {
-            vertexFormat.addElement(new pc.gfx.VertexElement("vertex_texCoord0", 2, pc.gfx.VertexElementType.FLOAT32));
-        }
-        if (attributes & attribs.UV1) {
-            vertexFormat.addElement(new pc.gfx.VertexElement("vertex_texCoord1", 2, pc.gfx.VertexElementType.FLOAT32));
-        }
-        vertexFormat.end();
-
-        return vertexFormat;
-    }
-
-    function generateTangentsInPlace(vertexFormat, vertices, indices) {
-        var stride = vertexFormat.size;
-        var positions, normals, tangents, uvs;
-        for (var el = 0; el < vertexFormat.elements.length; el++) {
-            var element = vertexFormat.elements[el];
-            if (element.scopeId.name === 'vertex_position') {
-                positions = new Float32Array(vertices, element.offset);
-            } else if (element.scopeId.name === 'vertex_normal') {
-                normals = new Float32Array(vertices, element.offset);
-            } else if (element.scopeId.name === 'vertex_tangent') {
-                tangents = new Float32Array(vertices, element.offset);
-            } else if (element.scopeId.name === 'vertex_texCoord0') {
-                uvs = new Float32Array(vertices, element.offset);
-            }
-        }
-
-        var triangleCount = indices.length / 3;
-        var vertexCount   = vertices.byteLength / stride;
-        var i1, i2, i3;
-        var v1, v2, v3;
-        var w1, w2, w3;
-        var x1, x2, y1, y2, z1, z2, s1, s2, t1, t2, r;
-        var temp  = pc.math.vec3.create(0, 0, 0);
-        var i; // Loop counter
-        var tan1 = [];
-        var tan2 = [];
-        for (var i = 0; i < vertexCount; i++) {
-            tan1[i] = pc.math.vec3.create(0, 0, 0);
-            tan2[i] = pc.math.vec3.create(0, 0, 0);
-        }
-        var sdir, tdir;
-
-        for (i = 0; i < triangleCount; i++) {
-            i1 = indices[i * 3];
-            i2 = indices[i * 3 + 1];
-            i3 = indices[i * 3 + 2];
-
-            v1 = pc.math.vec3.create(positions[i1 * (stride / 4)], positions[i1 * (stride / 4) + 1], positions[i1 * (stride / 4) + 2]);
-            v2 = pc.math.vec3.create(positions[i2 * (stride / 4)], positions[i2 * (stride / 4) + 1], positions[i2 * (stride / 4) + 2]);
-            v3 = pc.math.vec3.create(positions[i3 * (stride / 4)], positions[i3 * (stride / 4) + 1], positions[i3 * (stride / 4) + 2]);
-
-            w1 = pc.math.vec2.create(uvs[i1 * (stride / 4)], uvs[i1 * (stride / 4) + 1]);
-            w2 = pc.math.vec2.create(uvs[i2 * (stride / 4)], uvs[i2 * (stride / 4) + 1]);
-            w3 = pc.math.vec2.create(uvs[i3 * (stride / 4)], uvs[i3 * (stride / 4) + 1]);
-
-            x1 = v2[0] - v1[0];
-            x2 = v3[0] - v1[0];
-            y1 = v2[1] - v1[1];
-            y2 = v3[1] - v1[1];
-            z1 = v2[2] - v1[2];
-            z2 = v3[2] - v1[2];
-
-            s1 = w2[0] - w1[0];
-            s2 = w3[0] - w1[0];
-            t1 = w2[1] - w1[1];
-            t2 = w3[1] - w1[1];
-
-            r = 1.0 / (s1 * t2 - s2 * t1);
-            sdir = pc.math.vec3.create((t2 * x1 - t1 * x2) * r, 
-                                       (t2 * y1 - t1 * y2) * r,
-                                       (t2 * z1 - t1 * z2) * r);
-            tdir = pc.math.vec3.create((s1 * x2 - s2 * x1) * r,
-                                       (s1 * y2 - s2 * y1) * r,
-                                       (s1 * z2 - s2 * z1) * r);
-            
-            pc.math.vec3.add(tan1[i1], sdir, tan1[i1]);
-            pc.math.vec3.add(tan1[i2], sdir, tan1[i2]);
-            pc.math.vec3.add(tan1[i3], sdir, tan1[i3]);
-            
-            pc.math.vec3.add(tan2[i1], tdir, tan2[i1]);
-            pc.math.vec3.add(tan2[i2], tdir, tan2[i2]);
-            pc.math.vec3.add(tan2[i3], tdir, tan2[i3]);
-        }
-
-        for (i = 0; i < vertexCount; i++) {
-            var n = pc.math.vec3.create(normals[i * (stride / 4)], normals[i * (stride / 4) + 1], normals[i * (stride / 4) + 2]);
-            var t = tan1[i];
-            
-            // Gram-Schmidt orthogonalize
-            var ndott = pc.math.vec3.dot(n, t);
-            pc.math.vec3.scale(n, ndott, temp);
-            pc.math.vec3.subtract(t, temp, temp);
-            pc.math.vec3.normalize(temp, temp);
-
-            tangents[i * (stride / 4)]     = temp[0];
-            tangents[i * (stride / 4) + 1] = temp[1];
-            tangents[i * (stride / 4) + 2] = temp[2];
-
-            // Calculate handedness
-            pc.math.vec3.cross(n, t, temp);
-            tangents[i * (stride / 4) + 3] = (pc.math.vec3.dot(temp, tan2[i]) < 0.0) ? -1.0 : 1.0;
-        }
-    }
-
-    function parseBin(bin) {
-        // Parse file header
-        var fileHeader = new Uint32Array(bin, 0, 3);
-        if(getChunkHeaderId(fileHeader[0]) !== "pbin") {
-            throw new Error("BIN file has invalid file header id.");
-        }
-        if (fileHeader[1] !== 1) {
-            throw new Error("BIN file version is unsupported.");
-        }
-        var numChunks = fileHeader[2];
-        var buffers = [];
-
-        // Parse chunks
-        for (i = 0; i < numChunks; i+=2) {
-            // Extract vertex/index buffer data from the BIN file
-            var chunkHeader = new Uint32Array(bin, (3 + (i * 3)) * 4, 3);
-            if (getChunkHeaderId(chunkHeader[0]) !== "vbuf") {
-                throw new Error("Expected to find a vertex buffer in BIN stream.");
-            }
-            var vbuffInfo = new Uint32Array(bin, chunkHeader[1], 2);
-            var vbuffFormat = vbuffInfo[0];
-            var vbuffStride = vbuffInfo[1];
-            var vbuffNumVerts = (chunkHeader[2] - 8) / vbuffStride;
-            var vbuffData = new Uint8Array(bin, chunkHeader[1] + 8, chunkHeader[2] - 8);
-
-            chunkHeader = new Uint32Array(bin, (3 + ((i + 1) * 3)) * 4, 3);
-            if (getChunkHeaderId(chunkHeader[0]) !== "ibuf") {
-                throw new Error("Expected to find an index buffer in BIN stream.");
-            }
-            var ibuffNumInds = chunkHeader[2] / 2;
-            var ibuffData = new Uint16Array(bin, chunkHeader[1], ibuffNumInds);
-
-            // Construct vertex/index buffers
-            var ib = new pc.gfx.IndexBuffer(pc.gfx.IndexFormat.UINT16, ibuffNumInds);
-            var dst = new Uint16Array(ib.lock());
-            dst.set(ibuffData);
-            ib.unlock();
-
-            // Create the vertex buffer
-            var vertexFormat = translateFormat(vbuffFormat);
-
-            var vb = new pc.gfx.VertexBuffer(vertexFormat, vbuffNumVerts);
-            var dst = vb.lock();
-            var dstBuffer = new Uint8Array(dst);
-            copyToBuffer(dstBuffer, vbuffData, vbuffFormat, vbuffStride);
-            generateTangentsInPlace(vertexFormat, dst, ibuffData);
-            vb.unlock();
-
-            buffers.push({
-                vb: vb,
-                ib: ib
-            });
-        }
-        
-        return buffers;
-    }
-    
-    /**
-    * @function
-    * @name pc.resources.ModelResourceHandler#_loadModel
-    * @description Load a pc.scene.Model from data in the PlayCanvas JSON format
-    * @param {Object} json The data
-    */
-    ModelResourceHandler.prototype._loadModel = function (data, options) {
-        var modelData = data.model;
-
-        var model = new pc.scene.Model();
-        var i;
-
-        // Load in the shared resources of the model (textures, materials and geometries)
-        if (modelData.textures) {
-            var textures = model.getTextures();
-            for (i = 0; i < modelData.textures.length; i++) {
-                var textureData = modelData.textures[i];
-                textures.push(this._loadTexture(model, modelData, textureData, options));
-            }
-        }
-
-        var materials = model.getMaterials();
-        for (i = 0; i < modelData.materials.length; i++) {
-            var materialData = modelData.materials[i];
-            materials.push(this._loadMaterial(model, modelData, materialData));
-        }
-/*    
-        var buffers = parseBin(options.bin);
-*/
-        var geometries = model.getGeometries();
-        for (i = 0; i < modelData.geometries.length; i++) {
-            var geomData = modelData.geometries[i];
-            geometries.push(this._loadGeometry(model, modelData, geomData/*, buffers[i]*/));
-        }
-    
-        var _jsonToLoader = {
-            "camera" : pc.callback(this, this._loadCamera),
-            "light"  : pc.callback(this, this._loadLight),
-            "mesh"   : pc.callback(this, this._loadMesh),
-            "node"   : pc.callback(this, this._loadNode)
-        };
-    
-        var _loadHierarchy = pc.callback(this, function (nodeData) {
-            var node = null;
-            var loadFunc = _jsonToLoader[nodeData.type];
-            if (loadFunc !== undefined) {
-                node = loadFunc(model, modelData, nodeData);
-    
-                if (node instanceof pc.scene.CameraNode)
-                    model.getCameras().push(node);
-                else if (node instanceof pc.scene.LightNode)
-                    model.getLights().push(node);
-                else if (node instanceof pc.scene.MeshNode)
-                    model.getMeshes().push(node);
-
-                // Now create and load each child
-                if (nodeData.children !== undefined) {
-                    for (var i = 0; i < nodeData.children.length; i++) {
-                        var child = _loadHierarchy(nodeData.children[i]);
-                        node.addChild(child);
-                    }
-                }
-            } else {
-                logERROR("Unknown graph node: " + nodeData.type);        
-            }
-    
-            return node;
-        });
-
-        var _resolveCameraIds = function (node) {
-            if (node instanceof pc.scene.CameraNode) {
-                if (node._lookAtId) {
-                    var lookAtNode = model.getGraph().findByGraphId(node._lookAtId);
-                    node.setLookAtNode(lookAtNode);
-                    delete node._lookAtId;
-                }
-                if (node._upId) {
-                    var upNode = model.getGraph().findByGraphId(node._upId);
-                    node.setUpNode(upNode);
-                    delete node._upId;
-                }
-            }
-            var children = node.getChildren();
-            for (var i = 0; i < children.length; i++) {
-                _resolveCameraIds(children[i]);
-            }
-        }
-
-        var _clearGraphIds = function (node) {
-            var i = 0;
-            var children = node.getChildren();
-            var length = children.length;
-            
-            node.removeGraphId();
-            node.getChildren().forEach(function (child) {
-                _clearGraphIds(child);
-            }, this);
-        };
-        
-        if (modelData.graph !== undefined) {
-            var graph = _loadHierarchy(modelData.graph);
-            model.setGraph(graph);
-
-            // Resolve bone IDs to actual graph nodes
-            var meshes = model.getMeshes();
-            for (i = 0; i < meshes.length; i++) {
-                var mesh = meshes[i];
-                var geom = mesh.getGeometry();
-                if (geom._boneIds !== undefined) {
-                    mesh._bones = [];
-                    for (var j = 0; j < geom._boneIds.length; j++) {
-                        var id = geom._boneIds[j];
-                        var bone = graph.findByGraphId(id);
-                        mesh._bones.push(bone);
-                    }
-                }
-            }
-
-            // Resolve camera aim/up graph node IDs to actual graph nodes            
-            _resolveCameraIds(graph);
-
-//            _clearGraphIds(graph);
-        }
-        
-        return model;
-    };
-
-    
-	var ModelRequest = function ModelRequest(identifier) {		
-	};
-	ModelRequest = ModelRequest.extendsFrom(pc.resources.ResourceRequest);
-    ModelRequest.prototype.type = "model";
-
-	var Vertex = function Vertex() {};
-	// Returns a vertex from the JSON data in the followin format:
-	// {
-	//     "vertex_position": [x,y,z],
-	//     ...
-	// }
-	Vertex.prototype.extract = function (geometryData, index) {
-	    for (var i = 0; i < geometryData.attributes.length; i++) {
-	        var attribute = geometryData.attributes[i];
-	        this[attribute.name] = [];
-	        for (var j = 0; j < attribute.components; j++) {
-	            this[attribute.name].push(attribute.data[index * attribute.components + j]);
-	        }
-	    }
-	};
-	
-	Vertex.prototype.clone = function () {
-	    var newVertex = new Vertex();
-	    for (i in this) {
-	        if (this[i] instanceof Array) {
-	            newVertex[i] = this[i];
-	        }
-	    } 
-	    return newVertex;
-	};
-	
-	var SkinPartition = function SkinPartition() {
-	    this.partition = 0;
-	    this.vertexStart = 0;
-	    this.vertexCount = 0;
-	    this.indexStart = 0;
-	    this.indexCount = 0;
-	
-	    // Indices of bones in this partition. skin matrices will be uploaded to the vertex shader in this order.
-	    this.boneIndices = []; 
-	    
-	    this.vertices = []; // Partitioned vertex attributes
-	    this.indices  = []; // Partitioned vertex indices
-	    this.indexMap = {}; // Maps the index of an un-partitioned vertex to that same vertex if it has been added to this particular partition. speeds up checking for duplicate vertices so we don't add the same vertex more than once.  
-	};
-	
-	SkinPartition.prototype.addVertex = function (vertex, index) {
-	    var remappedIndex = -1;
-	    if (this.indexMap[index] !== undefined) {
-	        remappedIndex = this.indexMap[index];
-	        this.indices.push(remappedIndex);
-	    } else {
-	        // Create new partitioned vertex  
-	        var vertexPartitioned = vertex.clone();  
-	        for (var influence = 0; influence < 4; influence++ ) {
-	            if (vertex["vertex_boneWeights"][influence] == 0 )  
-	                continue;  
-	
-	            vertexPartitioned["vertex_boneIndices"][influence] = this.getBoneRemap(vertex["vertex_boneIndices"][influence]);
-	        }  
-	        remappedIndex = this.vertices.length;
-	        this.indices.push(remappedIndex);  
-	        this.vertices.push(vertexPartitioned);  
-	        this.indexMap[index] = remappedIndex;  
-	    }
-	    return remappedIndex;
-	};
-	
-	SkinPartition.prototype.addPrimitive = function (vertexCount, vertices, vertexIndices, maxBonesPerPartition) {
-	    // Build a list of all the bones used by the vertex that aren't currently in this partition  
-	    var bonesToAdd = [];
-	    var bonesToAddCount = 0;
-	    for (var i = 0; i < vertexCount; i++) {
-	        for (var influence = 0; influence < 4; influence++) {
-	            if (vertices[i]["vertex_boneWeights"][influence] > 0.0 ) {
-	                var boneIndex = vertices[i]["vertex_boneIndices"][influence];  
-	                var needToAdd = true;
-	                for (var j = 0; j < bonesToAddCount; j++) {
-	                    if (bonesToAdd[j] == boneIndex) {
-	                        needToAdd = false;
-	                        break;
-	                    }  
-	                }
-	                if (needToAdd) {
-	                    bonesToAdd[bonesToAddCount] = boneIndex;  
-	                    var boneRemap = this.getBoneRemap(boneIndex);  
-	                    bonesToAddCount += (boneRemap === -1 ? 1 : 0);
-	                }  
-	            }  
-	        }  
-	    }  
-	   
-	    // Check that we can fit more bones in this partition.  
-	    if ((this.boneIndices.length + bonesToAddCount) > maxBonesPerPartition) {
-	        return false;  
-	    }  
-	
-	    // Add bones  
-	    for (var i = 0; i < bonesToAddCount; i++) {
-	        this.boneIndices.push(bonesToAdd[i]);
-	    }
-	
-	    // Add vertices and indices
-	    for (var i = 0; i < vertexCount; i++) {  
-	        this.addVertex(vertices[i], vertexIndices[i] );  
-	    }
-	
-	    return true;
-	};
-	
-	SkinPartition.prototype.getBoneRemap = function (boneIndex) {
-	    for (var i = 0; i < this.boneIndices.length; i++ ) {
-	        if (this.boneIndices[i] === boneIndex) {
-	            return i;
-	        }  
-	    }  
-	    return -1;  
-	}; 
-
-	SkinPartition.prototype.clear = function () {
-	    this.vertices = {};
-	//    this.indices = [];
-	    this.indexMap = [];  
-	};
-	
-
-	return {
-		ModelResourceHandler: ModelResourceHandler,
-		ModelRequest: ModelRequest
-	}
-}());
+pc.extend(pc.resources, function () {
+	/**
+	 * @name pc.resources.ModelResourceHandler
+	 * @description Resource Handler for creating pc.scene.Model resources
+	 */
+	var ModelResourceHandler = function () {
+        this._jsonToPrimitiveType = {
+            "points":         pc.gfx.PrimType.POINTS,
+            "lines":          pc.gfx.PrimType.LINES,
+            "linestrip":      pc.gfx.PrimType.LINE_STRIP,
+            "triangles":      pc.gfx.PrimType.TRIANGLES,
+            "trianglestrip":  pc.gfx.PrimType.TRIANGLE_STRIP
+        }
+
+        this._jsonToVertexElementType = {
+            "int8":     pc.gfx.VertexElementType.INT8,
+            "uint8":    pc.gfx.VertexElementType.UINT8,
+            "int16":    pc.gfx.VertexElementType.INT16,
+            "uint16":   pc.gfx.VertexElementType.UINT16,
+            "int32":    pc.gfx.VertexElementType.INT32,
+            "uint32":   pc.gfx.VertexElementType.UINT32,
+            "float32":  pc.gfx.VertexElementType.FLOAT32
+        }
+
+        this._jsonToLightType = {
+            "directional": pc.scene.LightType.DIRECTIONAL,
+            "point":       pc.scene.LightType.POINT,
+            "spot":        pc.scene.LightType.SPOT
+        }
+        
+        this._jsonToAddressMode = {
+            "repeat": pc.gfx.TextureAddress.REPEAT,
+            "clamp":  pc.gfx.TextureAddress.CLAMP_TO_EDGE,
+            "mirror": pc.gfx.TextureAddress.MIRRORED_REPEAT
+        }
+        
+        this._jsonToFilterMode = {
+            "nearest":             pc.gfx.TextureFilter.NEAREST,
+            "linear":              pc.gfx.TextureFilter.LINEAR,
+            "nearest_mip_nearest": pc.gfx.TextureFilter.NEAREST_MIPMAP_NEAREST,
+            "linear_mip_nearest":  pc.gfx.TextureFilter.LINEAR_MIPMAP_NEAREST,
+            "nearest_mip_linear":  pc.gfx.TextureFilter.NEAREST_MIPMAP_LINEAR,
+            "linear_mip_linear":   pc.gfx.TextureFilter.LINEAR_MIPMAP_LINEAR
+        }
+        
+        this._jsonToProjectionType = {
+            "perspective"  : pc.scene.Projection.PERSPECTIVE,
+            "orthographic" : pc.scene.Projection.ORTHOGRAPHIC
+        }
+	};
+	ModelResourceHandler = ModelResourceHandler.extendsFrom(pc.resources.ResourceHandler);
+	
+	/**
+	 * @function
+	 * @name pc.resources.ModelResourceHandler#load
+	 * @description Fetch model data from a remote url
+	 * @param {String} identifier The URL of the model data to load
+	 * @param {Function} success The callback used when the data is successfully loaded and the resource opened. Passed the new resource object
+	 * @param {Function} error The callback used when there is an error loading the resource. Passed a list of error messages
+	 * @param {Function} progress The callback used to indicate loading progress. Passed a percentage number.
+	 * @param {Object} [options]
+	 * @param {Number} [options.priority] The priority to load the model textures at.
+	 */
+    ModelResourceHandler.prototype.load = function (identifier, success, error, progress, options) {
+    	var url = identifier;
+    	options = options || {};
+        options.directory = pc.path.getDirectory(url);
+/*
+        pbinUrl = url.substr(0, url.lastIndexOf('.')) + '.bin';
+        pc.net.http.get(pbinUrl, function (response) {
+            options.bin = response;
+*/
+            pc.net.http.get(url, function (response) {
+                try {
+                    success(response, options);
+                } catch (e) {
+                    error(pc.string.format("An error occured while loading model from: '{0}'", url));
+                }
+            }.bind(this), {
+                cache:false
+            });
+            /*
+        }.bind(this), {
+            responseType: 'arraybuffer',
+            cache:false
+        });*/
+    };
+	
+	/**
+	 * @function
+	 * @name pc.resources.ModelResourceHandler#open
+	 * @description Process data in deserialized format into a pc.scene.Model object
+	 * @param {Object} data The data from model file deserialized into a Javascript Object
+	 * @param {Object} [options]
+	 * @param {Number} [options.priority] The priority to load the textures at
+	 * @param {String} [options.directory] The directory to load textures from 
+	 */
+    ModelResourceHandler.prototype.open = function (data, options) {
+    	options = options || {};
+    	options.directory = options.directory || "";
+    	options.priority = options.priority || 1; // default priority of 1
+    	options.batch = options.batch || null;
+    	
+        model = this._loadModel(data, options);
+    	return model;
+    };
+        
+    ModelResourceHandler.prototype._loadNode = function (model, modelData, nodeData) {
+        var node = new pc.scene.GraphNode();
+        
+        // Node properties
+        node.setName(nodeData.name);
+        node.addGraphId(nodeData.uid);
+        node.setLocalTransform(pc.math.mat4.clone(nodeData.transform));
+    
+        return node;
+    };
+    
+    ModelResourceHandler.prototype._loadCamera = function (model, modelData, cameraData) {
+        var camera = new pc.scene.CameraNode();
+
+        // Node properties
+        camera.setName(cameraData.name);
+        camera.addGraphId(cameraData.uid);
+        camera.setLocalTransform(pc.math.mat4.clone(cameraData.transform));
+    
+        // Camera properties
+        var projection = this._jsonToProjectionType[cameraData.projection];
+        camera.setProjection(projection);
+        camera.setNearClip(cameraData.nearClip);
+        camera.setFarClip(cameraData.farClip);
+        camera.setFov(cameraData.fov);
+        if (cameraData.lookAt) {
+            camera._lookAtId = cameraData.lookAt;
+        }
+        if (cameraData.up) {
+            camera._upId = cameraData.up;
+        }
+        return camera;
+    };
+
+    ModelResourceHandler.prototype._loadLight = function (model, modelData, lightData) {
+        var light = new pc.scene.LightNode();
+            
+        // Node properties
+        light.setName(lightData.name);
+        light.addGraphId(lightData.uid);
+        light.setLocalTransform(pc.math.mat4.clone(lightData.transform));
+    
+        // Light properties
+        var type = this._jsonToLightType[lightData.light_type];
+        light.setType(type);
+        light.setColor(lightData.color);
+    
+        return light;
+    };
+    
+    ModelResourceHandler.prototype._loadMesh = function (model, modelData, meshData) {
+        var mesh = new pc.scene.MeshNode();
+            
+        // Node properties
+        mesh.setName(meshData.name);
+        mesh.addGraphId(meshData.uid);
+        mesh.setLocalTransform(pc.math.mat4.clone(meshData.transform));
+    
+        // Mesh properties
+        var geometryId = meshData.geometry;
+        var geometry   = model.getGeometries()[geometryId];
+        mesh.setGeometry(geometry);
+    
+        return mesh;
+    };
+    
+    /**
+     * @function
+     * @name pc.resources.ModelResourceHandler#_loadTexture
+     * @description
+     * @param model
+     * @param modelData
+     * @param texturesData
+     * @param options
+     * @param options.directory The directory to load the texture from
+     * @param options.priority The priority to load the textures with
+     * @param [options.batch] An existing request batch handle to add the texture request to 
+     */
+    ModelResourceHandler.prototype._loadTexture = function (model, modelData, textureData, options) {
+        var addressu  = this._jsonToAddressMode[textureData.addressu];
+        var addressv  = this._jsonToAddressMode[textureData.addressv];
+        var minFilter = this._jsonToFilterMode[textureData.minfilter];
+        var magFilter = this._jsonToFilterMode[textureData.magfilter];
+
+        var texture = new pc.gfx.Texture2D();
+
+        var url = options.directory + "/" + textureData.uri;
+
+		// Make a new request for the Image resource at the same priority as the Model was requested.
+        this._loader.request([new pc.resources.ImageRequest(url)], options.priority, function (resources) {
+        	texture.setSource(resources[url]);	
+        }, function (errors, resources) {
+        	Object.keys(errors).forEach(function (key) {
+        	   logERROR(errors[key]);    
+        	});
+        }, function (progress) {
+        	// no progress features
+        }, options);
+
+        texture.setName(textureData.name);
+        texture.setAddressMode(addressu, addressv);
+        texture.setFilterMode(minFilter, magFilter);
+        texture.transform = textureData.transform;
+        return texture;
+    };
+    
+    ModelResourceHandler.prototype._loadMaterial = function(model, modelData, materialData) {
+        var material = new pc.scene.Material();
+        material.setName(materialData.name);
+        material.setProgramName(materialData.shader);
+
+        // Read each shader parameter
+        for (var i = 0; i < materialData.parameters.length; i++) {
+            var param = materialData.parameters[i];
+            if (param.type === "sampler") {
+                var texture = model.getTextures()[param.data];
+                if (texture === undefined) {
+                    logERROR("Texture " + name + " not found in model's texture dictionary.");
+                }
+                material.setParameter(param.name, texture);
+                if (texture.transform === undefined) {
+                    material.setParameter(param.name + "Transform", [1,0,0,0,0,1,0,0,0,0,1,0,0,0,0,1]);
+                } else {
+                    material.setParameter(param.name + "Transform", texture.transform);
+                }
+            } else {
+                material.setParameter(param.name, param.data);
+            }
+        }
+    
+        return material;
+    };
+    
+    ModelResourceHandler.prototype._loadSubMesh = function (model, modelData, subMeshData) {
+        // Look up the material
+        var material = model.getMaterials()[subMeshData.material];
+        if (material === undefined) {
+            logERROR("Material " + subMeshData.material + " not found in model's material dictionary.");
+        }
+
+        var subMesh = {
+            material: material,
+            primitive: {
+                type: this._jsonToPrimitiveType[subMeshData.primitive.type],
+                base: subMeshData.primitive.base,
+                count: subMeshData.primitive.count,
+                indexed: subMeshData.primitive.indexed
+            }
+        };
+
+        return subMesh;
+    };
+
+    ModelResourceHandler.prototype._partitionSkinnedGeometry = function (geometryData, maxBonesPerPartition) {
+        var partitions = [];
+        var partitionedVertices = [];
+        var partitionedIndices = [];
+        var partitionedBones = [];
+
+        // Phase 1:  
+        // Build the skin partitions
+        var primitiveVertices = [];
+        var primitiveVertexIndices = [];
+        var primitiveVertexCount = 3; // Assume only triangle list support for now
+
+        // Go through index list and extract primitives and add them to bone partitions  
+        // Since we are working with a single triangle list, everything is a triangle
+        var basePartition = 0;
+        var indexList = geometryData.indices.data;
+        for (iSubMesh = 0; iSubMesh < geometryData.submeshes.length; iSubMesh++) {
+            var submesh = geometryData.submeshes[iSubMesh];
+            for (var iIndex = submesh.primitive.base; iIndex < submesh.primitive.count; ) {  
+                // Extact primitive  
+                // Convert vertices  
+                // There is a little bit of wasted time here if the vertex was already added previously  
+                var index;  
+
+                index = indexList[iIndex++];
+                primitiveVertices[0] = new Vertex();  
+                primitiveVertices[0].extract(geometryData, index);  
+                primitiveVertexIndices[0] = index;
+
+                index = indexList[iIndex++];  
+                primitiveVertices[1] = new Vertex();  
+                primitiveVertices[1].extract(geometryData, index);  
+                primitiveVertexIndices[1] = index; 
+
+                index = indexList[iIndex++];  
+                primitiveVertices[2] = new Vertex();  
+                primitiveVertices[2].extract(geometryData, index);  
+                primitiveVertexIndices[2] = index;  
+
+                // Attempt to add the primitive to an existing bone partition  
+                var added = false;
+                for (var iBonePartition = basePartition; iBonePartition < partitions.length; iBonePartition++) {
+                    var partition = partitions[iBonePartition];  
+                    if (partition.addPrimitive(primitiveVertexCount, primitiveVertices, primitiveVertexIndices, maxBonesPerPartition)) {  
+                        added = true;  
+                        break;  
+                    }
+                }
+
+                // If the primitive was not added to an existing bone partition, we need to make a new bone partition and add the primitive to it  
+                if (!added) {
+                    var partition = new SkinPartition();
+                    partition.material = submesh.material;
+                    partitions.push(partition);
+                    partition.addPrimitive(primitiveVertexCount, primitiveVertices, primitiveVertexIndices, maxBonesPerPartition);  
+                }
+            }  
+
+            basePartition = partitions.length;
+        }
+
+        // Phase 2:
+        // Gather vertex and index lists from all the partitions, then upload to GPU  
+        for (var iPartition = 0; iPartition < partitions.length; iPartition++) {
+            var partition = partitions[iPartition];  
+	
+            if (partition.vertices.length && partition.indices.length) {
+                // this bone partition contains vertices and indices  
+	
+                // Find offsets  
+                var vertexStart = partitionedVertices.length;  
+                var vertexCount = partition.vertices.length;  
+                var indexStart = partitionedIndices.length;  
+                var indexCount = partition.indices.length;  
+
+                // Make a new sub set  
+                partition.partition = iPartition;  
+                partition.vertexStart = vertexStart;  
+                partition.vertexCount = vertexCount;  
+                partition.indexStart = indexStart;  
+                partition.indexCount = indexCount;  
+
+                // Copy buffers  
+                var iSour;  
+                var iDest;  
+
+                // Copy vertices to final list  
+                iSour = 0;  
+                iDest = vertexStart;
+                while (iSour < vertexCount) {
+                    partitionedVertices[iDest++] = partition.vertices[iSour++];  
+                }
+	
+                // Copy indices to final list  
+                iSour = 0;  
+                iDest = indexStart;
+                while (iSour < indexCount) {
+                    partitionedIndices[iDest++] = partition.indices[iSour++] + vertexStart;    // adjust so they reference into flat vertex list  
+                }
+
+                // Clean up  
+                partition.clear();  
+            }  
+        }
+
+        // Phase 3:
+        // Update geometry data to reflect partitions
+
+        // Blank data arrays
+        for (var i = 0; i < partitionedVertices.length; i++) {
+            for (var j = 0; j < geometryData.attributes.length; j++) {
+                geometryData.attributes[j].data = [];
+            }
+        }
+        // Copy partitioned verts back to JSON structure
+        for (var i = 0; i < partitionedVertices.length; i++) {
+            for (var j = 0; j < geometryData.attributes.length; j++) {
+                var attribute = geometryData.attributes[j];
+                for (var k = 0; k < attribute.components; k++) {
+                    attribute.data.push(partitionedVertices[i][attribute.name][k]);
+                }
+            }
+        }
+        // Copy partitioned indices back to geometry submesh indices
+        var subMeshes = [];
+        var indices = [];
+        geometryData.partitionedBoneIndices = [];
+        for (var iPartition = 0; iPartition < partitions.length; iPartition++) {
+            var partition = partitions[iPartition];
+            var subMesh = {
+                material: partition.material,
+                primitive: {
+                    type: "triangles",
+                    base: indices.length,
+                    count: partition.indexCount,
+                    indexed: true
+                }
+            };
+
+            subMeshes.push(subMesh);
+
+            geometryData.partitionedBoneIndices.push(partition.boneIndices);
+
+            indices = indices.concat(partitionedIndices.splice(0, partition.indexCount));
+        }
+
+        geometryData.indices.data = indices;
+        geometryData.submeshes = subMeshes;
+    };
+
+    ModelResourceHandler.prototype._loadGeometry = function(model, modelData, geomData, buffers) {
+        var geometry = new pc.scene.Geometry();
+    
+        // Skinning data
+        if (geomData.inverse_bind_pose !== undefined) {
+            var device = pc.gfx.Device.getCurrent();
+            var maxBones = device.getBoneLimit();
+            if (geomData.inverse_bind_pose.length > maxBones) {
+                // FIXME!!: This is here to duplicate the incoming JSON because requests to
+                // the same URL passes in the same data, making the assumption it is read
+                // only.  Unfortunately, the skin partition code writes to this data.  A
+                // good fix would be to make skin partitioning a geometry utility library.
+                geomData = pc.extend({}, geomData);
+                this._partitionSkinnedGeometry(geomData, maxBones);
+
+                geometry._partitionedBoneIndices = [];
+                geometry._partitionedPalettes = [];
+                if (geomData.partitionedBoneIndices) {
+                    for (var i = 0; i < geomData.partitionedBoneIndices.length; i++) {
+                        geometry._partitionedBoneIndices.push(geomData.partitionedBoneIndices[i].slice(0));
+                        geometry._partitionedPalettes.push(new Float32Array(geomData.partitionedBoneIndices[i].length * 16));
+                    }
+                }
+            }
+    
+            var inverseBindPose = [];
+            for (var i = 0; i < geomData.inverse_bind_pose.length; i++) {
+                inverseBindPose[i] = pc.math.mat4.clone(geomData.inverse_bind_pose[i]);
+            }
+            geometry.setInverseBindPose(inverseBindPose);
+
+            geometry._boneIds = geomData.bone_ids;
+        }
+
+        // Calculate tangents if we have positions, normals and texture coordinates
+        var positions = null, normals = null, uvs = null, tangents = null;
+        for (var i = 0; i < geomData.attributes.length; i++) {
+            var entry = geomData.attributes[i];
+    
+            if (entry.name === "vertex_position") {
+                // Calculate a bounding sphere for the geometry
+                var sphere = new pc.shape.Sphere();
+                sphere.compute(entry.data);
+                geometry.setVolume(sphere);
+    
+                positions = entry.data;
+            }
+            if (entry.name === "vertex_normal") {
+                normals = entry.data;
+            }
+            if (entry.name === "vertex_tangent") {
+                tangents = entry.data;
+            }
+            if (entry.name === "vertex_texCoord0") {
+                uvs = entry.data;
+            }
+        }
+
+        if (!tangents && positions && normals && uvs) {
+            var tangents = pc.scene.procedural.calculateTangents(positions, normals, uvs, geomData.indices.data);
+            geomData.attributes.push({ name: "vertex_tangent", type: "float32", components: 4, data: tangents });
+        }
+    
+        // Generate the vertex format for the geometry's vertex buffer
+        var vertexFormat = new pc.gfx.VertexFormat();
+        vertexFormat.begin();
+        for (var i = 0; i < geomData.attributes.length; i++) {
+            var attribute = geomData.attributes[i];
+    
+            // Create the vertex format for this buffer
+            var attributeType = this._jsonToVertexElementType[attribute.type];
+            vertexFormat.addElement(new pc.gfx.VertexElement(attribute.name, attribute.components, attributeType));
+        }
+        vertexFormat.end();
+    
+        // Create the vertex buffer
+        var numVertices = geomData.attributes[0].data.length / geomData.attributes[0].components;
+        var vertexBuffer = new pc.gfx.VertexBuffer(vertexFormat, numVertices);
+
+        var iterator = new pc.gfx.VertexIterator(vertexBuffer);
+        for (var i = 0; i < numVertices; i++) {
+            for (var j = 0; j < geomData.attributes.length; j++) {
+               var attribute = geomData.attributes[j];
+                switch (attribute.components) {
+                    case 1:
+                        iterator.element[attribute.name].set(attribute.data[i]);
+                        break;
+                    case 2:
+                        iterator.element[attribute.name].set(attribute.data[i * 2], attribute.data[i * 2 + 1]);
+                        break;
+                    case 3:
+                        iterator.element[attribute.name].set(attribute.data[i * 3], attribute.data[i * 3 + 1], attribute.data[i * 3 + 2]);
+                        break;
+                    case 4:
+                        iterator.element[attribute.name].set(attribute.data[i * 4], attribute.data[i * 4 + 1], attribute.data[i * 4 + 2], attribute.data[i * 4 + 3]);
+                        break;
+                }
+            }
+            iterator.next();
+        }
+        iterator.end();
+    
+        geometry.getVertexBuffers().push(vertexBuffer);
+
+        // Create the index buffer
+        var indexBuffer = new pc.gfx.IndexBuffer(pc.gfx.IndexFormat.UINT16, geomData.indices.data.length);
+        var dst = new Uint16Array(indexBuffer.lock());
+        dst.set(geomData.indices.data);
+        indexBuffer.unlock();
+        geometry.setIndexBuffer(indexBuffer);
+/*
+        geometry.getVertexBuffers().push(buffers.vb);
+        geometry.setIndexBuffer(buffers.ib);
+
+        var sphere = new pc.shape.Sphere();
+        sphere.radius = 30;
+        geometry.setVolume(sphere);
+*/
+        // Create and read each submesh
+        for (var i = 0; i < geomData.submeshes.length; i++) {
+            var subMesh = this._loadSubMesh(model, modelData, geomData.submeshes[i]);
+    
+            geometry.getSubMeshes().push(subMesh);
+        }
+
+        return geometry;
+    };
+
+    var attribs = {
+        POSITION: 1 << 0,
+        NORMAL: 1 << 1,
+        BONEINDICES: 1 << 5,
+        BONEWEIGHTS: 1 << 6,
+        UV0: 1 << 7,
+        UV1: 1 << 8
+    };
+
+    function getChunkHeaderId(id) {
+        var str = "";
+        str += String.fromCharCode(id & 0xff);
+        str += String.fromCharCode((id >> 8) & 0xff);
+        str += String.fromCharCode((id >> 16) & 0xff);
+        str += String.fromCharCode((id >> 24) & 0xff);
+        return str;
+    }
+
+    function copyToBuffer(dstBuffer, srcBuffer, srcAttribs, srcStride) {
+        var hasPositions = (srcAttribs & attribs.POSITION) !== 0;
+        var hasNormals = (srcAttribs & attribs.POSITION) !== 0;
+        var hasUvs = (srcAttribs & attribs.POSITION) !== 0;
+        var addTangents = hasPositions && hasNormals && hasUvs;
+
+        if (addTangents) {
+            var preSize = 0;
+            // Only positions and normals can occur before tangents in a vertex buffer
+            if (srcAttribs & attribs.POSITION) {
+                preSize += 12;
+            }
+            if (srcAttribs & attribs.NORMAL) {
+                preSize += 12;
+            }
+            var postSize = srcStride - preSize; // Everything else
+            
+            var numVerts = srcBuffer.length / srcStride;
+            var srcIndex = 0;
+            var dstIndex = 0;
+            var i, j;
+            for (i = 0; i < numVerts; i++) {
+                for (j = 0; j < preSize; j++) {
+                    dstBuffer[dstIndex++] = srcBuffer[srcIndex++];
+                }
+                for (j = 0; j < 16; j++) {
+                    dstBuffer[dstIndex++] = 0;
+                }
+                for (j = 0; j < postSize; j++) {
+                    dstBuffer[dstIndex++] = srcBuffer[srcIndex++];
+                }
+            }
+        } else {
+            dstBuffer.set(srcBuffer);
+        }
+    }
+
+    function translateFormat(attributes) {
+        var vertexFormat = new pc.gfx.VertexFormat();
+
+        vertexFormat.begin();
+        if (attributes & attribs.POSITION) {
+            vertexFormat.addElement(new pc.gfx.VertexElement("vertex_position", 3, pc.gfx.VertexElementType.FLOAT32));
+        }
+        if (attributes & attribs.NORMAL) {
+            vertexFormat.addElement(new pc.gfx.VertexElement("vertex_normal", 3, pc.gfx.VertexElementType.FLOAT32));
+        }
+        // If we've got positions, normals and uvs, add tangents which will be auto-generated
+        if ((attributes & attribs.POSITION) && (attributes & attribs.NORMAL) && (attributes & attribs.UV0)) {
+            vertexFormat.addElement(new pc.gfx.VertexElement("vertex_tangent", 4, pc.gfx.VertexElementType.FLOAT32));
+        }
+        if (attributes & attribs.BONEINDICES) {
+            vertexFormat.addElement(new pc.gfx.VertexElement("vertex_boneIndices", 4, pc.gfx.VertexElementType.UINT8));
+        }
+        if (attributes & attribs.BONEWEIGHTS) {
+            vertexFormat.addElement(new pc.gfx.VertexElement("vertex_boneWeights", 4, pc.gfx.VertexElementType.FLOAT32));
+        }
+        if (attributes & attribs.UV0) {
+            vertexFormat.addElement(new pc.gfx.VertexElement("vertex_texCoord0", 2, pc.gfx.VertexElementType.FLOAT32));
+        }
+        if (attributes & attribs.UV1) {
+            vertexFormat.addElement(new pc.gfx.VertexElement("vertex_texCoord1", 2, pc.gfx.VertexElementType.FLOAT32));
+        }
+        vertexFormat.end();
+
+        return vertexFormat;
+    }
+
+    function generateTangentsInPlace(vertexFormat, vertices, indices) {
+        var stride = vertexFormat.size;
+        var positions, normals, tangents, uvs;
+        for (var el = 0; el < vertexFormat.elements.length; el++) {
+            var element = vertexFormat.elements[el];
+            if (element.scopeId.name === 'vertex_position') {
+                positions = new Float32Array(vertices, element.offset);
+            } else if (element.scopeId.name === 'vertex_normal') {
+                normals = new Float32Array(vertices, element.offset);
+            } else if (element.scopeId.name === 'vertex_tangent') {
+                tangents = new Float32Array(vertices, element.offset);
+            } else if (element.scopeId.name === 'vertex_texCoord0') {
+                uvs = new Float32Array(vertices, element.offset);
+            }
+        }
+
+        var triangleCount = indices.length / 3;
+        var vertexCount   = vertices.byteLength / stride;
+        var i1, i2, i3;
+        var v1, v2, v3;
+        var w1, w2, w3;
+        var x1, x2, y1, y2, z1, z2, s1, s2, t1, t2, r;
+        var temp  = pc.math.vec3.create(0, 0, 0);
+        var i; // Loop counter
+        var tan1 = [];
+        var tan2 = [];
+        for (var i = 0; i < vertexCount; i++) {
+            tan1[i] = pc.math.vec3.create(0, 0, 0);
+            tan2[i] = pc.math.vec3.create(0, 0, 0);
+        }
+        var sdir, tdir;
+
+        for (i = 0; i < triangleCount; i++) {
+            i1 = indices[i * 3];
+            i2 = indices[i * 3 + 1];
+            i3 = indices[i * 3 + 2];
+
+            v1 = pc.math.vec3.create(positions[i1 * (stride / 4)], positions[i1 * (stride / 4) + 1], positions[i1 * (stride / 4) + 2]);
+            v2 = pc.math.vec3.create(positions[i2 * (stride / 4)], positions[i2 * (stride / 4) + 1], positions[i2 * (stride / 4) + 2]);
+            v3 = pc.math.vec3.create(positions[i3 * (stride / 4)], positions[i3 * (stride / 4) + 1], positions[i3 * (stride / 4) + 2]);
+
+            w1 = pc.math.vec2.create(uvs[i1 * (stride / 4)], uvs[i1 * (stride / 4) + 1]);
+            w2 = pc.math.vec2.create(uvs[i2 * (stride / 4)], uvs[i2 * (stride / 4) + 1]);
+            w3 = pc.math.vec2.create(uvs[i3 * (stride / 4)], uvs[i3 * (stride / 4) + 1]);
+
+            x1 = v2[0] - v1[0];
+            x2 = v3[0] - v1[0];
+            y1 = v2[1] - v1[1];
+            y2 = v3[1] - v1[1];
+            z1 = v2[2] - v1[2];
+            z2 = v3[2] - v1[2];
+
+            s1 = w2[0] - w1[0];
+            s2 = w3[0] - w1[0];
+            t1 = w2[1] - w1[1];
+            t2 = w3[1] - w1[1];
+
+            r = 1.0 / (s1 * t2 - s2 * t1);
+            sdir = pc.math.vec3.create((t2 * x1 - t1 * x2) * r, 
+                                       (t2 * y1 - t1 * y2) * r,
+                                       (t2 * z1 - t1 * z2) * r);
+            tdir = pc.math.vec3.create((s1 * x2 - s2 * x1) * r,
+                                       (s1 * y2 - s2 * y1) * r,
+                                       (s1 * z2 - s2 * z1) * r);
+            
+            pc.math.vec3.add(tan1[i1], sdir, tan1[i1]);
+            pc.math.vec3.add(tan1[i2], sdir, tan1[i2]);
+            pc.math.vec3.add(tan1[i3], sdir, tan1[i3]);
+            
+            pc.math.vec3.add(tan2[i1], tdir, tan2[i1]);
+            pc.math.vec3.add(tan2[i2], tdir, tan2[i2]);
+            pc.math.vec3.add(tan2[i3], tdir, tan2[i3]);
+        }
+
+        for (i = 0; i < vertexCount; i++) {
+            var n = pc.math.vec3.create(normals[i * (stride / 4)], normals[i * (stride / 4) + 1], normals[i * (stride / 4) + 2]);
+            var t = tan1[i];
+            
+            // Gram-Schmidt orthogonalize
+            var ndott = pc.math.vec3.dot(n, t);
+            pc.math.vec3.scale(n, ndott, temp);
+            pc.math.vec3.subtract(t, temp, temp);
+            pc.math.vec3.normalize(temp, temp);
+
+            tangents[i * (stride / 4)]     = temp[0];
+            tangents[i * (stride / 4) + 1] = temp[1];
+            tangents[i * (stride / 4) + 2] = temp[2];
+
+            // Calculate handedness
+            pc.math.vec3.cross(n, t, temp);
+            tangents[i * (stride / 4) + 3] = (pc.math.vec3.dot(temp, tan2[i]) < 0.0) ? -1.0 : 1.0;
+        }
+    }
+
+    function parseBin(bin) {
+        // Parse file header
+        var fileHeader = new Uint32Array(bin, 0, 3);
+        if(getChunkHeaderId(fileHeader[0]) !== "pbin") {
+            throw new Error("BIN file has invalid file header id.");
+        }
+        if (fileHeader[1] !== 1) {
+            throw new Error("BIN file version is unsupported.");
+        }
+        var numChunks = fileHeader[2];
+        var buffers = [];
+
+        // Parse chunks
+        for (i = 0; i < numChunks; i+=2) {
+            // Extract vertex/index buffer data from the BIN file
+            var chunkHeader = new Uint32Array(bin, (3 + (i * 3)) * 4, 3);
+            if (getChunkHeaderId(chunkHeader[0]) !== "vbuf") {
+                throw new Error("Expected to find a vertex buffer in BIN stream.");
+            }
+            var vbuffInfo = new Uint32Array(bin, chunkHeader[1], 2);
+            var vbuffFormat = vbuffInfo[0];
+            var vbuffStride = vbuffInfo[1];
+            var vbuffNumVerts = (chunkHeader[2] - 8) / vbuffStride;
+            var vbuffData = new Uint8Array(bin, chunkHeader[1] + 8, chunkHeader[2] - 8);
+
+            chunkHeader = new Uint32Array(bin, (3 + ((i + 1) * 3)) * 4, 3);
+            if (getChunkHeaderId(chunkHeader[0]) !== "ibuf") {
+                throw new Error("Expected to find an index buffer in BIN stream.");
+            }
+            var ibuffNumInds = chunkHeader[2] / 2;
+            var ibuffData = new Uint16Array(bin, chunkHeader[1], ibuffNumInds);
+
+            // Construct vertex/index buffers
+            var ib = new pc.gfx.IndexBuffer(pc.gfx.IndexFormat.UINT16, ibuffNumInds);
+            var dst = new Uint16Array(ib.lock());
+            dst.set(ibuffData);
+            ib.unlock();
+
+            // Create the vertex buffer
+            var vertexFormat = translateFormat(vbuffFormat);
+
+            var vb = new pc.gfx.VertexBuffer(vertexFormat, vbuffNumVerts);
+            var dst = vb.lock();
+            var dstBuffer = new Uint8Array(dst);
+            copyToBuffer(dstBuffer, vbuffData, vbuffFormat, vbuffStride);
+            generateTangentsInPlace(vertexFormat, dst, ibuffData);
+            vb.unlock();
+
+            buffers.push({
+                vb: vb,
+                ib: ib
+            });
+        }
+        
+        return buffers;
+    }
+    
+    /**
+    * @function
+    * @name pc.resources.ModelResourceHandler#_loadModel
+    * @description Load a pc.scene.Model from data in the PlayCanvas JSON format
+    * @param {Object} json The data
+    */
+    ModelResourceHandler.prototype._loadModel = function (data, options) {
+        var modelData = data.model;
+
+        var model = new pc.scene.Model();
+        var i;
+
+        // Load in the shared resources of the model (textures, materials and geometries)
+        if (modelData.textures) {
+            var textures = model.getTextures();
+            for (i = 0; i < modelData.textures.length; i++) {
+                var textureData = modelData.textures[i];
+                textures.push(this._loadTexture(model, modelData, textureData, options));
+            }
+        }
+
+        var materials = model.getMaterials();
+        for (i = 0; i < modelData.materials.length; i++) {
+            var materialData = modelData.materials[i];
+            materials.push(this._loadMaterial(model, modelData, materialData));
+        }
+/*    
+        var buffers = parseBin(options.bin);
+*/
+        var geometries = model.getGeometries();
+        for (i = 0; i < modelData.geometries.length; i++) {
+            var geomData = modelData.geometries[i];
+            geometries.push(this._loadGeometry(model, modelData, geomData/*, buffers[i]*/));
+        }
+    
+        var _jsonToLoader = {
+            "camera" : pc.callback(this, this._loadCamera),
+            "light"  : pc.callback(this, this._loadLight),
+            "mesh"   : pc.callback(this, this._loadMesh),
+            "node"   : pc.callback(this, this._loadNode)
+        };
+    
+        var _loadHierarchy = pc.callback(this, function (nodeData) {
+            var node = null;
+            var loadFunc = _jsonToLoader[nodeData.type];
+            if (loadFunc !== undefined) {
+                node = loadFunc(model, modelData, nodeData);
+    
+                if (node instanceof pc.scene.CameraNode)
+                    model.getCameras().push(node);
+                else if (node instanceof pc.scene.LightNode)
+                    model.getLights().push(node);
+                else if (node instanceof pc.scene.MeshNode)
+                    model.getMeshes().push(node);
+
+                // Now create and load each child
+                if (nodeData.children !== undefined) {
+                    for (var i = 0; i < nodeData.children.length; i++) {
+                        var child = _loadHierarchy(nodeData.children[i]);
+                        node.addChild(child);
+                    }
+                }
+            } else {
+                logERROR("Unknown graph node: " + nodeData.type);        
+            }
+    
+            return node;
+        });
+
+        var _resolveCameraIds = function (node) {
+            if (node instanceof pc.scene.CameraNode) {
+                if (node._lookAtId) {
+                    var lookAtNode = model.getGraph().findByGraphId(node._lookAtId);
+                    node.setLookAtNode(lookAtNode);
+                    delete node._lookAtId;
+                }
+                if (node._upId) {
+                    var upNode = model.getGraph().findByGraphId(node._upId);
+                    node.setUpNode(upNode);
+                    delete node._upId;
+                }
+            }
+            var children = node.getChildren();
+            for (var i = 0; i < children.length; i++) {
+                _resolveCameraIds(children[i]);
+            }
+        }
+
+        var _clearGraphIds = function (node) {
+            var i = 0;
+            var children = node.getChildren();
+            var length = children.length;
+            
+            node.removeGraphId();
+            node.getChildren().forEach(function (child) {
+                _clearGraphIds(child);
+            }, this);
+        };
+        
+        if (modelData.graph !== undefined) {
+            var graph = _loadHierarchy(modelData.graph);
+            model.setGraph(graph);
+
+            // Resolve bone IDs to actual graph nodes
+            var meshes = model.getMeshes();
+            for (i = 0; i < meshes.length; i++) {
+                var mesh = meshes[i];
+                var geom = mesh.getGeometry();
+                if (geom._boneIds !== undefined) {
+                    mesh._bones = [];
+                    for (var j = 0; j < geom._boneIds.length; j++) {
+                        var id = geom._boneIds[j];
+                        var bone = graph.findByGraphId(id);
+                        mesh._bones.push(bone);
+                    }
+                }
+            }
+
+            // Resolve camera aim/up graph node IDs to actual graph nodes            
+            _resolveCameraIds(graph);
+
+//            _clearGraphIds(graph);
+        }
+        
+        return model;
+    };
+
+    
+	var ModelRequest = function ModelRequest(identifier) {		
+	};
+	ModelRequest = ModelRequest.extendsFrom(pc.resources.ResourceRequest);
+    ModelRequest.prototype.type = "model";
+
+	var Vertex = function Vertex() {};
+	// Returns a vertex from the JSON data in the followin format:
+	// {
+	//     "vertex_position": [x,y,z],
+	//     ...
+	// }
+	Vertex.prototype.extract = function (geometryData, index) {
+	    for (var i = 0; i < geometryData.attributes.length; i++) {
+	        var attribute = geometryData.attributes[i];
+	        this[attribute.name] = [];
+	        for (var j = 0; j < attribute.components; j++) {
+	            this[attribute.name].push(attribute.data[index * attribute.components + j]);
+	        }
+	    }
+	};
+	
+	Vertex.prototype.clone = function () {
+	    var newVertex = new Vertex();
+	    for (i in this) {
+	        if (this[i] instanceof Array) {
+	            newVertex[i] = this[i];
+	        }
+	    } 
+	    return newVertex;
+	};
+	
+	var SkinPartition = function SkinPartition() {
+	    this.partition = 0;
+	    this.vertexStart = 0;
+	    this.vertexCount = 0;
+	    this.indexStart = 0;
+	    this.indexCount = 0;
+	
+	    // Indices of bones in this partition. skin matrices will be uploaded to the vertex shader in this order.
+	    this.boneIndices = []; 
+	    
+	    this.vertices = []; // Partitioned vertex attributes
+	    this.indices  = []; // Partitioned vertex indices
+	    this.indexMap = {}; // Maps the index of an un-partitioned vertex to that same vertex if it has been added to this particular partition. speeds up checking for duplicate vertices so we don't add the same vertex more than once.  
+	};
+	
+	SkinPartition.prototype.addVertex = function (vertex, index) {
+	    var remappedIndex = -1;
+	    if (this.indexMap[index] !== undefined) {
+	        remappedIndex = this.indexMap[index];
+	        this.indices.push(remappedIndex);
+	    } else {
+	        // Create new partitioned vertex  
+	        var vertexPartitioned = vertex.clone();  
+	        for (var influence = 0; influence < 4; influence++ ) {
+	            if (vertex["vertex_boneWeights"][influence] == 0 )  
+	                continue;  
+	
+	            vertexPartitioned["vertex_boneIndices"][influence] = this.getBoneRemap(vertex["vertex_boneIndices"][influence]);
+	        }  
+	        remappedIndex = this.vertices.length;
+	        this.indices.push(remappedIndex);  
+	        this.vertices.push(vertexPartitioned);  
+	        this.indexMap[index] = remappedIndex;  
+	    }
+	    return remappedIndex;
+	};
+	
+	SkinPartition.prototype.addPrimitive = function (vertexCount, vertices, vertexIndices, maxBonesPerPartition) {
+	    // Build a list of all the bones used by the vertex that aren't currently in this partition  
+	    var bonesToAdd = [];
+	    var bonesToAddCount = 0;
+	    for (var i = 0; i < vertexCount; i++) {
+	        for (var influence = 0; influence < 4; influence++) {
+	            if (vertices[i]["vertex_boneWeights"][influence] > 0.0 ) {
+	                var boneIndex = vertices[i]["vertex_boneIndices"][influence];  
+	                var needToAdd = true;
+	                for (var j = 0; j < bonesToAddCount; j++) {
+	                    if (bonesToAdd[j] == boneIndex) {
+	                        needToAdd = false;
+	                        break;
+	                    }  
+	                }
+	                if (needToAdd) {
+	                    bonesToAdd[bonesToAddCount] = boneIndex;  
+	                    var boneRemap = this.getBoneRemap(boneIndex);  
+	                    bonesToAddCount += (boneRemap === -1 ? 1 : 0);
+	                }  
+	            }  
+	        }  
+	    }  
+	   
+	    // Check that we can fit more bones in this partition.  
+	    if ((this.boneIndices.length + bonesToAddCount) > maxBonesPerPartition) {
+	        return false;  
+	    }  
+	
+	    // Add bones  
+	    for (var i = 0; i < bonesToAddCount; i++) {
+	        this.boneIndices.push(bonesToAdd[i]);
+	    }
+	
+	    // Add vertices and indices
+	    for (var i = 0; i < vertexCount; i++) {  
+	        this.addVertex(vertices[i], vertexIndices[i] );  
+	    }
+	
+	    return true;
+	};
+	
+	SkinPartition.prototype.getBoneRemap = function (boneIndex) {
+	    for (var i = 0; i < this.boneIndices.length; i++ ) {
+	        if (this.boneIndices[i] === boneIndex) {
+	            return i;
+	        }  
+	    }  
+	    return -1;  
+	}; 
+
+	SkinPartition.prototype.clear = function () {
+	    this.vertices = {};
+	//    this.indices = [];
+	    this.indexMap = [];  
+	};
+	
+
+	return {
+		ModelResourceHandler: ModelResourceHandler,
+		ModelRequest: ModelRequest
+	}
+}());