--- conflicted
+++ resolved
@@ -789,46 +789,9 @@
             this.localRotation.setFromEulerAngles(x, y, z);
         }
 
-<<<<<<< HEAD
-            return null;
-        },
-
-        /**
-         * @function
-         * @name pc.GraphNode#findByTag
-         * @description Return all graph nodes that satisfy the search query.
-         * Query can be simply a string, or comma separated strings,
-         * to have inclusive results of assets that match at least one query.
-         * A query that consists of an array of tags can be used to match graph nodes that have each tag of array.
-         * @param {string|string[]} query - Name of a tag or array of tags.
-         * @returns {pc.GraphNode[]} A list of all graph nodes that match the query.
-         * @example
-         * // Return all graph nodes that tagged by `animal`
-         * var animals = node.findByTag("animal");
-         * @example
-         * // Return all graph nodes that tagged by `bird` OR `mammal`
-         * var birdsAndMammals = node.findByTag("bird", "mammal");
-         * @example
-         * // Return all assets that tagged by `carnivore` AND `mammal`
-         * var meatEatingMammals = node.findByTag(["carnivore", "mammal"]);
-         * @example
-         * // Return all assets that tagged by (`carnivore` AND `mammal`) OR (`carnivore` AND `reptile`)
-         * var meatEatingMammalsAndReptiles = node.findByTag(["carnivore", "mammal"], ["carnivore", "reptile"]);
-         */
-        findByTag: function () {
-            var tags = this.tags._processArguments(arguments);
-            return this._findByTag(tags);
-        },
-
-        _findByTag: function (tags) {
-            var result = [];
-            var i, len = this._children.length;
-            var descendants;
-=======
         if (!this._dirtyLocal)
             this._dirtifyLocal();
     },
->>>>>>> d948c70d
 
     /**
      * @function
