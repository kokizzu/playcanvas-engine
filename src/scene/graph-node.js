import { EventHandler } from '../core/event-handler.js';
import { Tags } from '../core/tags.js';

import { Mat3 } from '../math/mat3.js';
import { Mat4 } from '../math/mat4.js';
import { Quat } from '../math/quat.js';
import { Vec3 } from '../math/vec3.js';

var scaleCompensatePosTransform = new Mat4();
var scaleCompensatePos = new Vec3();
var scaleCompensateRot = new Quat();
var scaleCompensateRot2 = new Quat();
var scaleCompensateScale = new Vec3();
var scaleCompensateScaleForParent = new Vec3();
var tmpMat4 = new Mat4();
var tmpQuat = new Quat();
var position = new Vec3();
var invParentWtm = new Mat4();
var rotation = new Quat();
var invParentRot = new Quat();
var matrix = new Mat4();
var target = new Vec3();
var up = new Vec3();

/**
 * @class
 * @name GraphNode
 * @augments EventHandler
 * @classdesc A hierarchical scene node.
 * @param {string} [name] - The non-unique name of the graph node, default is "Untitled".
 * @property {string} name The non-unique name of a graph node.
 * @property {Tags} tags Interface for tagging graph nodes. Tag based searches can be performed using the {@link GraphNode#findByTag} function.
 */
class GraphNode extends EventHandler {
    constructor(name) {
        super();

        this.name = typeof name === "string" ? name : "Untitled"; // Non-unique human readable name
        this.tags = new Tags(this);

        this._labels = {};

        // Local-space properties of transform (only first 3 are settable by the user)
        this.localPosition = new Vec3(0, 0, 0);
        this.localRotation = new Quat(0, 0, 0, 1);
        this.localScale = new Vec3(1, 1, 1);
        this.localEulerAngles = new Vec3(0, 0, 0); // Only calculated on request

        // World-space properties of transform
        this.position = new Vec3(0, 0, 0);
        this.rotation = new Quat(0, 0, 0, 1);
        this.eulerAngles = new Vec3(0, 0, 0);
        this._scale = null;

        this.localTransform = new Mat4();
        this._dirtyLocal = false;
        this._aabbVer = 0;

        // _frozen flag marks the node to ignore hierarchy sync entirely (including children nodes)
        // engine code automatically freezes and unfreezes objects whenever required
        // segregating dynamic and stationary nodes into subhierarchies allows to reduce sync time significantly
        this._frozen = false;

        this.worldTransform = new Mat4();
        this._dirtyWorld = false;

        this.normalMatrix = new Mat3();
        this._dirtyNormal = true;

        this._right = null;
        this._up = null;
        this._forward = null;

        this._parent = null;
        this._children = [];
        this._graphDepth = 0;

        this._enabled = true;
        this._enabledInHierarchy = false;

        this.scaleCompensation = false;
    }

    /**
     * @readonly
     * @name GraphNode#right
     * @type {Vec3}
     * @description The normalized local space X-axis vector of the graph node in world space.
     */
    get right() {
        if (!this._right) {
            this._right = new Vec3();
        }
        return this.getWorldTransform().getX(this._right).normalize();
    }

    /**
     * @readonly
     * @name GraphNode#up
     * @type {Vec3}
     * @description The normalized local space Y-axis vector of the graph node in world space.
     */
    get up() {
        if (!this._up) {
            this._up = new Vec3();
        }
        return this.getWorldTransform().getY(this._up).normalize();
    }

    /**
     * @readonly
     * @name GraphNode#forward
     * @type {Vec3}
     * @description The normalized local space negative Z-axis vector of the graph node in world space.
     */
    get forward() {
        if (!this._forward) {
            this._forward = new Vec3();
        }
        return this.getWorldTransform().getZ(this._forward).normalize().scale(-1);
    }

    /**
     * @name GraphNode#enabled
     * @type {boolean}
     * @description Enable or disable a GraphNode. If one of the GraphNode's parents is disabled
     * there will be no other side effects. If all the parents are enabled then
     * the new value will activate / deactivate all the enabled children of the GraphNode.
     */
    get enabled() {
        // make sure to check this._enabled too because if that
        // was false when a parent was updated the _enabledInHierarchy
        // flag may not have been updated for optimization purposes
        return this._enabled && this._enabledInHierarchy;
    }

    set enabled(enabled) {
        if (this._enabled !== enabled) {
            this._enabled = enabled;

            if (!this._parent || this._parent.enabled)
                this._notifyHierarchyStateChanged(this, enabled);
        }
    }

    /**
     * @readonly
     * @name GraphNode#parent
     * @type {GraphNode}
     * @description A read-only property to get a parent graph node.
     */
    get parent() {
        return this._parent;
    }

    /**
     * @readonly
     * @name GraphNode#path
     * @type {string}
     * @description A read-only property to get the path of the graph node relative to
     * the root of the hierarchy.
     */
    get path() {
        var parent = this._parent;
        if (parent) {
            var path = this.name;

            while (parent && parent._parent) {
                path = parent.name + "/" + path;
                parent = parent._parent;
            }

            return path;
        }
        return '';
    }

    /**
     * @readonly
     * @name GraphNode#root
     * @type {GraphNode}
     * @description A read-only property to get highest graph node from current node.
     */
    get root() {
        var parent = this._parent;
        if (!parent)
            return this;

        while (parent._parent)
            parent = parent._parent;

        return parent;
    }

    /**
     * @readonly
     * @name GraphNode#children
     * @type {GraphNode[]}
     * @description A read-only property to get the children of this graph node.
     */
    get children() {
        return this._children;
    }

    /**
     * @readonly
     * @name GraphNode#graphDepth
     * @type {number}
     * @description A read-only property to get the depth of this child within the graph. Note that for performance reasons this is only recalculated when a node is added to a new parent, i.e. It is not recalculated when a node is simply removed from the graph.
     */
    get graphDepth() {
        return this._graphDepth;
    }

    _notifyHierarchyStateChanged(node, enabled) {
        node._onHierarchyStateChanged(enabled);

        var c = node._children;
        for (var i = 0, len = c.length; i < len; i++) {
            if (c[i]._enabled)
                this._notifyHierarchyStateChanged(c[i], enabled);
        }
    }

    /**
     * @private
     * @function
     * @name GraphNode#_onHierarchyStateChanged
     * @description Called when the enabled flag of the entity or one of its parents changes.
     * @param {boolean} enabled - True if enabled in the hierarchy, false if disabled.
     */
    _onHierarchyStateChanged(enabled) {
        // Override in derived classes
        this._enabledInHierarchy = enabled;
        if (enabled && !this._frozen)
            this._unfreezeParentToRoot();
    }

    _cloneInternal(clone) {
        clone.name = this.name;

        var tags = this.tags._list;
        for (var i = 0; i < tags.length; i++)
            clone.tags.add(tags[i]);

        clone._labels = Object.assign({}, this._labels);

        clone.localPosition.copy(this.localPosition);
        clone.localRotation.copy(this.localRotation);
        clone.localScale.copy(this.localScale);
        clone.localEulerAngles.copy(this.localEulerAngles);

        clone.position.copy(this.position);
        clone.rotation.copy(this.rotation);
        clone.eulerAngles.copy(this.eulerAngles);

        clone.localTransform.copy(this.localTransform);
        clone._dirtyLocal = this._dirtyLocal;

        clone.worldTransform.copy(this.worldTransform);
        clone._dirtyWorld = this._dirtyWorld;
        clone._dirtyNormal = this._dirtyNormal;
        clone._aabbVer = this._aabbVer + 1;

        clone._enabled = this._enabled;

        clone.scaleCompensation = this.scaleCompensation;

        // false as this node is not in the hierarchy yet
        clone._enabledInHierarchy = false;
    }

    clone() {
        var clone = new GraphNode();
        this._cloneInternal(clone);
        return clone;
    }

    /**
     * @function
     * @name GraphNode#find
     * @description Search the graph node and all of its descendants for the nodes that satisfy some search criteria.
     * @param {callbacks.FindNode|string} attr - This can either be a function or a string. If it's a function, it is executed
     * for each descendant node to test if node satisfies the search logic. Returning true from the function will
     * include the node into the results. If it's a string then it represents the name of a field or a method of the
     * node. If this is the name of a field then the value passed as the second argument will be checked for equality.
     * If this is the name of a function then the return value of the function will be checked for equality against
     * the valued passed as the second argument to this function.
     * @param {object} [value] - If the first argument (attr) is a property name then this value will be checked against
     * the value of the property.
     * @returns {GraphNode[]} The array of graph nodes that match the search criteria.
     * @example
     * // Finds all nodes that have a model component and have `door` in their lower-cased name
     * var doors = house.find(function (node) {
     *     return node.model && node.name.toLowerCase().indexOf('door') !== -1;
     * });
     * @example
     * // Finds all nodes that have the name property set to 'Test'
     * var entities = parent.find('name', 'Test');
     */
    find(attr, value) {
        var result, results = [];
        var len = this._children.length;
        var i, descendants;

        if (attr instanceof Function) {
            var fn = attr;

            result = fn(this);
            if (result)
                results.push(this);

            for (i = 0; i < len; i++) {
                descendants = this._children[i].find(fn);
                if (descendants.length)
                    results = results.concat(descendants);
            }
        } else {
            var testValue;

            if (this[attr]) {
                if (this[attr] instanceof Function) {
                    testValue = this[attr]();
                } else {
                    testValue = this[attr];
                }
                if (testValue === value)
                    results.push(this);
            }

            for (i = 0; i < len; ++i) {
                descendants = this._children[i].find(attr, value);
                if (descendants.length)
                    results = results.concat(descendants);
            }
        }

        return results;
    }

    /**
     * @function
     * @name GraphNode#findOne
     * @description Search the graph node and all of its descendants for the first node that satisfies some search criteria.
     * @param {callbacks.FindNode|string} attr - This can either be a function or a string. If it's a function, it is executed
     * for each descendant node to test if node satisfies the search logic. Returning true from the function will
     * result in that node being returned from findOne. If it's a string then it represents the name of a field or a method of the
     * node. If this is the name of a field then the value passed as the second argument will be checked for equality.
     * If this is the name of a function then the return value of the function will be checked for equality against
     * the valued passed as the second argument to this function.
     * @param {object} [value] - If the first argument (attr) is a property name then this value will be checked against
     * the value of the property.
     * @returns {GraphNode} A graph node that match the search criteria.
     * @example
     * // Find the first node that is called `head` and has a model component
     * var head = player.findOne(function (node) {
     *     return node.model && node.name === 'head';
     * });
     * @example
     * // Finds the first node that has the name property set to 'Test'
     * var node = parent.findOne('name', 'Test');
     */
    findOne(attr, value) {
        var i;
        var len = this._children.length;
        var result = null;

        if (attr instanceof Function) {
            var fn = attr;

            result = fn(this);
            if (result)
                return this;

            for (i = 0; i < len; i++) {
                result = this._children[i].findOne(fn);
                if (result)
                    return result;
            }
        } else {
            var testValue;
            if (this[attr]) {
                if (this[attr] instanceof Function) {
                    testValue = this[attr]();
                } else {
                    testValue = this[attr];
                }
                if (testValue === value) {
                    return this;
                }
            }

            for (i = 0; i < len; i++) {
                result = this._children[i].findOne(attr, value);
                if (result !== null)
                    return result;
            }
        }

        return null;
    }

    /**
     * @function
     * @name GraphNode#findByTag
     * @description Return all graph nodes that satisfy the search query.
     * Query can be simply a string, or comma separated strings,
     * to have inclusive results of assets that match at least one query.
     * A query that consists of an array of tags can be used to match graph nodes that have each tag of array.
     * @param {string|string[]} query - Name of a tag or array of tags.
     * @returns {GraphNode[]} A list of all graph nodes that match the query.
     * @example
     * // Return all graph nodes that tagged by `animal`
     * var animals = node.findByTag("animal");
     * @example
     * // Return all graph nodes that tagged by `bird` OR `mammal`
     * var birdsAndMammals = node.findByTag("bird", "mammal");
     * @example
     * // Return all assets that tagged by `carnivore` AND `mammal`
     * var meatEatingMammals = node.findByTag(["carnivore", "mammal"]);
     * @example
     * // Return all assets that tagged by (`carnivore` AND `mammal`) OR (`carnivore` AND `reptile`)
     * var meatEatingMammalsAndReptiles = node.findByTag(["carnivore", "mammal"], ["carnivore", "reptile"]);
     */
    findByTag() {
        var tags = this.tags._processArguments(arguments);
        return this._findByTag(tags);
    }

    _findByTag(tags) {
        var result = [];
        var i, len = this._children.length;
        var descendants;

        for (i = 0; i < len; i++) {
            if (this._children[i].tags._has(tags))
                result.push(this._children[i]);

            descendants = this._children[i]._findByTag(tags);
            if (descendants.length)
                result = result.concat(descendants);
        }

        return result;
    }

    /**
     * @function
     * @name GraphNode#findByName
     * @description Get the first node found in the graph with the name. The search
     * is depth first.
     * @param {string} name - The name of the graph.
     * @returns {GraphNode} The first node to be found matching the supplied name.
     */
    findByName(name) {
        if (this.name === name) return this;

        for (var i = 0; i < this._children.length; i++) {
            var found = this._children[i].findByName(name);
            if (found !== null) return found;
        }
        return null;
    }

    /**
     * @function
     * @name GraphNode#findByPath
     * @description Get the first node found in the graph by its full path in the graph.
     * The full path has this form 'parent/child/sub-child'. The search is depth first.
<<<<<<< HEAD
     * @param {string} path - The full path of the pc.GraphNode.
     * @returns {GraphNode} The first node to be found matching the supplied path.
=======
     * @param {string|Array} path - The full path of the pc.GraphNode as either a string or array of pc.GraphNode names
     * @returns {pc.GraphNode} The first node to be found matching the supplied path.
>>>>>>> 45a09671
     * @example
     * var path = this.entity.findByPath('child/another_child');
     */
    findByPath(path) {
        // if the path isn't an array, split the path in parts. Each part represents a deeper hierarchy level
        var parts;
        if (Array.isArray(path)) {
            if (path.length === 0) return null;
            parts = path;
        } else {
            parts = path.split('/');
        }
        var currentParent = this;
        var result = null;

        for (var i = 0, imax = parts.length; i < imax && currentParent; i++) {
            var part = parts[i];

            result = null;

            // check all the children
            var children = currentParent._children;
            for (var j = 0, jmax = children.length; j < jmax; j++) {
                if (children[j].name == part) {
                    result = children[j];
                    break;
                }
            }

            // keep going deeper in the hierarchy
            currentParent = result;
        }

        return result;
    }

    /**
     * @function
     * @name GraphNode#forEach
     * @description Executes a provided function once on this graph node and all of its descendants.
     * @param {callbacks.ForEach} callback - The function to execute on the graph node and each descendant.
     * @param {object} [thisArg] - Optional value to use as this when executing callback function.
     * @example
     * // Log the path and name of each node in descendant tree starting with "parent"
     * parent.forEach(function (node) {
     *     console.log(node.path + "/" + node.name);
     * });
     */
    forEach(callback, thisArg) {
        callback.call(thisArg, this);

        var children = this._children;
        for (var i = 0; i < children.length; i++) {
            children[i].forEach(callback, thisArg);
        }
    }

    /**
     * @function
     * @name GraphNode#isDescendantOf
     * @description Check if node is descendant of another node.
     * @param {GraphNode} node - Potential ancestor of node.
     * @returns {boolean} If node is descendant of another node.
     * @example
     * if (roof.isDescendantOf(house)) {
     *     // roof is descendant of house entity
     * }
     */
    isDescendantOf(node) {
        var parent = this._parent;
        while (parent) {
            if (parent === node)
                return true;

            parent = parent._parent;
        }
        return false;
    }

    /**
     * @function
     * @name GraphNode#isAncestorOf
     * @description Check if node is ancestor for another node.
     * @param {GraphNode} node - Potential descendant of node.
     * @returns {boolean} If node is ancestor for another node.
     * @example
     * if (body.isAncestorOf(foot)) {
     *     // foot is within body's hierarchy
     * }
     */
    isAncestorOf(node) {
        return node.isDescendantOf(this);
    }

    /**
     * @function
     * @name GraphNode#getEulerAngles
     * @description Get the world space rotation for the specified GraphNode in Euler angle
     * form. The order of the returned Euler angles is XYZ. The value returned by this function
     * should be considered read-only. In order to set the world-space rotation of the graph
     * node, use {@link GraphNode#setEulerAngles}.
     * @returns {Vec3} The world space rotation of the graph node in Euler angle form.
     * @example
     * var angles = this.entity.getEulerAngles(); // [0,0,0]
     * angles[1] = 180; // rotate the entity around Y by 180 degrees
     * this.entity.setEulerAngles(angles);
     */
    getEulerAngles() {
        this.getWorldTransform().getEulerAngles(this.eulerAngles);
        return this.eulerAngles;
    }

    /**
     * @function
     * @name GraphNode#getLocalEulerAngles
     * @description Get the rotation in local space for the specified GraphNode. The rotation
     * is returned as euler angles in a 3-dimensional vector where the order is XYZ. The
     * returned vector should be considered read-only. To update the local rotation, use
     * {@link GraphNode#setLocalEulerAngles}.
     * @returns {Vec3} The local space rotation of the graph node as euler angles in XYZ order.
     * @example
     * var angles = this.entity.getLocalEulerAngles();
     * angles[1] = 180;
     * this.entity.setLocalEulerAngles(angles);
     */
    getLocalEulerAngles() {
        this.localRotation.getEulerAngles(this.localEulerAngles);
        return this.localEulerAngles;
    }

    /**
     * @function
     * @name GraphNode#getLocalPosition
     * @description Get the position in local space for the specified GraphNode. The position
     * is returned as a 3-dimensional vector. The returned vector should be considered read-only.
     * To update the local position, use {@link GraphNode#setLocalPosition}.
     * @returns {Vec3} The local space position of the graph node.
     * @example
     * var position = this.entity.getLocalPosition();
     * position[0] += 1; // move the entity 1 unit along x.
     * this.entity.setLocalPosition(position);
     */
    getLocalPosition() {
        return this.localPosition;
    }

    /**
     * @function
     * @name GraphNode#getLocalRotation
     * @description Get the rotation in local space for the specified GraphNode. The rotation
     * is returned as a quaternion. The returned quaternion should be considered read-only.
     * To update the local rotation, use {@link GraphNode#setLocalRotation}.
     * @returns {Quat} The local space rotation of the graph node as a quaternion.
     * @example
     * var rotation = this.entity.getLocalRotation();
     */
    getLocalRotation() {
        return this.localRotation;
    }

    /**
     * @function
     * @name GraphNode#getLocalScale
     * @description Get the scale in local space for the specified GraphNode. The scale
     * is returned as a 3-dimensional vector. The returned vector should be considered read-only.
     * To update the local scale, use {@link GraphNode#setLocalScale}.
     * @returns {Vec3} The local space scale of the graph node.
     * @example
     * var scale = this.entity.getLocalScale();
     * scale.x = 100;
     * this.entity.setLocalScale(scale);
     */
    getLocalScale() {
        return this.localScale;
    }

    /**
     * @function
     * @name GraphNode#getLocalTransform
     * @description Get the local transform matrix for this graph node. This matrix
     * is the transform relative to the node's parent's world transformation matrix.
     * @returns {Mat4} The node's local transformation matrix.
     * @example
     * var transform = this.entity.getLocalTransform();
     */
    getLocalTransform() {
        if (this._dirtyLocal) {
            this.localTransform.setTRS(this.localPosition, this.localRotation, this.localScale);
            this._dirtyLocal = false;
        }
        return this.localTransform;
    }

    /**
     * @function
     * @name GraphNode#getPosition
     * @description Get the world space position for the specified GraphNode. The
     * value returned by this function should be considered read-only. In order to set
     * the world-space position of the graph node, use {@link GraphNode#setPosition}.
     * @returns {Vec3} The world space position of the graph node.
     * @example
     * var position = this.entity.getPosition();
     * position.x = 10;
     * this.entity.setPosition(position);
     */
    getPosition() {
        this.getWorldTransform().getTranslation(this.position);
        return this.position;
    }

    /**
     * @function
     * @name GraphNode#getRotation
     * @description Get the world space rotation for the specified GraphNode in quaternion
     * form. The value returned by this function should be considered read-only. In order
     * to set the world-space rotation of the graph node, use {@link GraphNode#setRotation}.
     * @returns {Quat} The world space rotation of the graph node as a quaternion.
     * @example
     * var rotation = this.entity.getRotation();
     */
    getRotation() {
        this.rotation.setFromMat4(this.getWorldTransform());
        return this.rotation;
    }

    /**
     * @private
     * @function
     * @name GraphNode#getScale
     * @description Get the world space scale for the specified GraphNode. The returned value
     * will only be correct for graph nodes that have a non-skewed world transform (a skew can
     * be introduced by the compounding of rotations and scales higher in the graph node
     * hierarchy). The value returned by this function should be considered read-only. Note
     * that it is not possible to set the world space scale of a graph node directly.
     * @returns {Vec3} The world space scale of the graph node.
     * @example
     * var scale = this.entity.getScale();
     */
    getScale() {
        if (!this._scale) {
            this._scale = new Vec3();
        }
        return this.getWorldTransform().getScale(this._scale);
    }

    /**
     * @function
     * @name GraphNode#getWorldTransform
     * @description Get the world transformation matrix for this graph node.
     * @returns {Mat4} The node's world transformation matrix.
     * @example
     * var transform = this.entity.getWorldTransform();
     */
    getWorldTransform() {
        if (!this._dirtyLocal && !this._dirtyWorld)
            return this.worldTransform;

        if (this._parent)
            this._parent.getWorldTransform();

        this._sync();

        return this.worldTransform;
    }

    /**
     * @function
     * @name GraphNode#reparent
     * @description Remove graph node from current parent and add as child to new parent.
     * @param {GraphNode} parent - New parent to attach graph node to.
     * @param {number} [index] - The child index where the child node should be placed.
     */
    reparent(parent, index) {
        var current = this._parent;

        if (current)
            current.removeChild(this);

        if (parent) {
            if (index >= 0) {
                parent.insertChild(this, index);
            } else {
                parent.addChild(this);
            }
        }
    }

    /**
     * @function
     * @name GraphNode#setLocalEulerAngles
     * @description Sets the local-space rotation of the specified graph node using euler angles.
     * Eulers are interpreted in XYZ order. Eulers must be specified in degrees. This function
     * has two valid signatures: you can either pass a 3D vector or 3 numbers to specify the
     * local-space euler rotation.
     * @param {Vec3|number} x - 3-dimensional vector holding eulers or rotation around local-space
     * x-axis in degrees.
     * @param {number} [y] - Rotation around local-space y-axis in degrees.
     * @param {number} [z] - Rotation around local-space z-axis in degrees.
     * @example
     * // Set rotation of 90 degrees around y-axis via 3 numbers
     * this.entity.setLocalEulerAngles(0, 90, 0);
     * @example
     * // Set rotation of 90 degrees around y-axis via a vector
     * var angles = new pc.Vec3(0, 90, 0);
     * this.entity.setLocalEulerAngles(angles);
     */
    setLocalEulerAngles(x, y, z) {
        if (x instanceof Vec3) {
            this.localRotation.setFromEulerAngles(x.x, x.y, x.z);
        } else {
            this.localRotation.setFromEulerAngles(x, y, z);
        }

        if (!this._dirtyLocal)
            this._dirtifyLocal();
    }

    /**
     * @function
     * @name GraphNode#setLocalPosition
     * @description Sets the local-space position of the specified graph node. This function
     * has two valid signatures: you can either pass a 3D vector or 3 numbers to specify the
     * local-space position.
     * @param {Vec3|number} x - 3-dimensional vector holding local-space position or
     * x-coordinate of local-space position.
     * @param {number} [y] - Y-coordinate of local-space position.
     * @param {number} [z] - Z-coordinate of local-space position.
     * @example
     * // Set via 3 numbers
     * this.entity.setLocalPosition(0, 10, 0);
     * @example
     * // Set via vector
     * var pos = new pc.Vec3(0, 10, 0);
     * this.entity.setLocalPosition(pos);
     */
    setLocalPosition(x, y, z) {
        if (x instanceof Vec3) {
            this.localPosition.copy(x);
        } else {
            this.localPosition.set(x, y, z);
        }

        if (!this._dirtyLocal)
            this._dirtifyLocal();
    }

    /**
     * @function
     * @name GraphNode#setLocalRotation
     * @description Sets the local-space rotation of the specified graph node. This function
     * has two valid signatures: you can either pass a quaternion or 3 numbers to specify the
     * local-space rotation.
     * @param {Quat|number} x - Quaternion holding local-space rotation or x-component of
     * local-space quaternion rotation.
     * @param {number} [y] - Y-component of local-space quaternion rotation.
     * @param {number} [z] - Z-component of local-space quaternion rotation.
     * @param {number} [w] - W-component of local-space quaternion rotation.
     * @example
     * // Set via 4 numbers
     * this.entity.setLocalRotation(0, 0, 0, 1);
     * @example
     * // Set via quaternion
     * var q = pc.Quat();
     * this.entity.setLocalRotation(q);
     */
    setLocalRotation(x, y, z, w) {
        if (x instanceof Quat) {
            this.localRotation.copy(x);
        } else {
            this.localRotation.set(x, y, z, w);
        }

        if (!this._dirtyLocal)
            this._dirtifyLocal();
    }

    /**
     * @function
     * @name GraphNode#setLocalScale
     * @description Sets the local-space scale factor of the specified graph node. This function
     * has two valid signatures: you can either pass a 3D vector or 3 numbers to specify the
     * local-space scale.
     * @param {Vec3|number} x - 3-dimensional vector holding local-space scale or x-coordinate
     * of local-space scale.
     * @param {number} [y] - Y-coordinate of local-space scale.
     * @param {number} [z] - Z-coordinate of local-space scale.
     * @example
     * // Set via 3 numbers
     * this.entity.setLocalScale(10, 10, 10);
     * @example
     * // Set via vector
     * var scale = new pc.Vec3(10, 10, 10);
     * this.entity.setLocalScale(scale);
     */
    setLocalScale(x, y, z) {
        if (x instanceof Vec3) {
            this.localScale.copy(x);
        } else {
            this.localScale.set(x, y, z);
        }

        if (!this._dirtyLocal)
            this._dirtifyLocal();
    }

    _dirtifyLocal() {
        if (!this._dirtyLocal) {
            this._dirtyLocal = true;
            if (!this._dirtyWorld)
                this._dirtifyWorld();
        }
    }

    _unfreezeParentToRoot() {
        var p = this._parent;
        while (p) {
            p._frozen = false;
            p = p._parent;
        }
    }

    _dirtifyWorld() {
        if (!this._dirtyWorld)
            this._unfreezeParentToRoot();
        this._dirtifyWorldInternal();
    }

    _dirtifyWorldInternal() {
        if (!this._dirtyWorld) {
            this._frozen = false;
            this._dirtyWorld = true;
            for (var i = 0; i < this._children.length; i++) {
                if (!this._children[i]._dirtyWorld)
                    this._children[i]._dirtifyWorldInternal();
            }
        }
        this._dirtyNormal = true;
        this._aabbVer++;
    }

    /**
     * @function
     * @name GraphNode#setPosition
     * @description Sets the world-space position of the specified graph node. This function
     * has two valid signatures: you can either pass a 3D vector or 3 numbers to specify the
     * world-space position.
     * @param {Vec3|number} x - 3-dimensional vector holding world-space position or
     * x-coordinate of world-space position.
     * @param {number} [y] - Y-coordinate of world-space position.
     * @param {number} [z] - Z-coordinate of world-space position.
     * @example
     * // Set via 3 numbers
     * this.entity.setPosition(0, 10, 0);
     * @example
     * // Set via vector
     * var position = new pc.Vec3(0, 10, 0);
     * this.entity.setPosition(position);
     */
    setPosition(x, y, z) {
        if (x instanceof Vec3) {
            position.copy(x);
        } else {
            position.set(x, y, z);
        }

        if (this._parent === null) {
            this.localPosition.copy(position);
        } else {
            invParentWtm.copy(this._parent.getWorldTransform()).invert();
            invParentWtm.transformPoint(position, this.localPosition);
        }

        if (!this._dirtyLocal)
            this._dirtifyLocal();
    }

    /**
     * @function
     * @name GraphNode#setRotation
     * @description Sets the world-space rotation of the specified graph node. This function
     * has two valid signatures: you can either pass a quaternion or 3 numbers to specify the
     * world-space rotation.
     * @param {Quat|number} x - Quaternion holding world-space rotation or x-component of
     * world-space quaternion rotation.
     * @param {number} [y] - Y-component of world-space quaternion rotation.
     * @param {number} [z] - Z-component of world-space quaternion rotation.
     * @param {number} [w] - W-component of world-space quaternion rotation.
     * @example
     * // Set via 4 numbers
     * this.entity.setRotation(0, 0, 0, 1);
     * @example
     * // Set via quaternion
     * var q = pc.Quat();
     * this.entity.setRotation(q);
     */
    setRotation(x, y, z, w) {
        if (x instanceof Quat) {
            rotation.copy(x);
        } else {
            rotation.set(x, y, z, w);
        }

        if (this._parent === null) {
            this.localRotation.copy(rotation);
        } else {
            var parentRot = this._parent.getRotation();
            invParentRot.copy(parentRot).invert();
            this.localRotation.copy(invParentRot).mul(rotation);
        }

        if (!this._dirtyLocal)
            this._dirtifyLocal();
    }

    /**
     * @function
     * @name GraphNode#setEulerAngles
     * @description Sets the world-space rotation of the specified graph node using euler angles.
     * Eulers are interpreted in XYZ order. Eulers must be specified in degrees. This function
     * has two valid signatures: you can either pass a 3D vector or 3 numbers to specify the
     * world-space euler rotation.
     * @param {Vec3|number} x - 3-dimensional vector holding eulers or rotation around world-space
     * x-axis in degrees.
     * @param {number} [y] - Rotation around world-space y-axis in degrees.
     * @param {number} [z] - Rotation around world-space z-axis in degrees.
     * @example
     * // Set rotation of 90 degrees around world-space y-axis via 3 numbers
     * this.entity.setEulerAngles(0, 90, 0);
     * @example
     * // Set rotation of 90 degrees around world-space y-axis via a vector
     * var angles = new pc.Vec3(0, 90, 0);
     * this.entity.setEulerAngles(angles);
     */
    setEulerAngles(x, y, z) {
        if (x instanceof Vec3) {
            this.localRotation.setFromEulerAngles(x.x, x.y, x.z);
        } else {
            this.localRotation.setFromEulerAngles(x, y, z);
        }

        if (this._parent !== null) {
            var parentRot = this._parent.getRotation();
            invParentRot.copy(parentRot).invert();
            this.localRotation.mul2(invParentRot, this.localRotation);
        }

        if (!this._dirtyLocal)
            this._dirtifyLocal();
    }

    /**
     * @function
     * @name GraphNode#addChild
     * @description Add a new child to the child list and update the parent value of the child node.
     * @param {GraphNode} node - The new child to add.
     * @example
     * var e = new pc.Entity(app);
     * this.entity.addChild(e);
     */
    addChild(node) {
        if (node._parent !== null)
            throw new Error("GraphNode is already parented");

        // #ifdef DEBUG
        this._debugInsertChild(node);
        // #endif

        this._children.push(node);
        this._onInsertChild(node);
    }

    addChildAndSaveTransform(node) {
        // #ifdef DEBUG
        this._debugInsertChild(node);
        // #endif

        var wPos = node.getPosition();
        var wRot = node.getRotation();

        var current = node._parent;
        if (current)
            current.removeChild(node);

        node.setPosition(tmpMat4.copy(this.worldTransform).invert().transformPoint(wPos));
        node.setRotation(tmpQuat.copy(this.getRotation()).invert().mul(wRot));

        this._children.push(node);
        this._onInsertChild(node);
    }

    /**
     * @function
     * @name GraphNode#insertChild
     * @description Insert a new child to the child list at the specified index and update the parent value of the child node.
     * @param {GraphNode} node - The new child to insert.
     * @param {number} index - The index in the child list of the parent where the new node will be inserted.
     * @example
     * var e = new pc.Entity(app);
     * this.entity.insertChild(e, 1);
     */
    insertChild(node, index) {
        if (node._parent !== null)
            throw new Error("GraphNode is already parented");

        // #ifdef DEBUG
        this._debugInsertChild(node);
        // #endif

        this._children.splice(index, 0, node);
        this._onInsertChild(node);
    }

    // #ifdef DEBUG
    _debugInsertChild(node) {
        if (this === node)
            throw new Error("GraphNode cannot be a child of itself");

        if (this.isDescendantOf(node))
            throw new Error("GraphNode cannot add an ancestor as a child");
    }
    // #endif

    _onInsertChild(node) {
        node._parent = this;

        // the child node should be enabled in the hierarchy only if itself is enabled and if
        // this parent is enabled
        var enabledInHierarchy = (node._enabled && this.enabled);
        if (node._enabledInHierarchy !== enabledInHierarchy) {
            node._enabledInHierarchy = enabledInHierarchy;

            // propagate the change to the children - necessary if we reparent a node
            // under a parent with a different enabled state (if we reparent a node that is
            // not active in the hierarchy under a parent who is active in the hierarchy then
            // we want our node to be activated)
            node._notifyHierarchyStateChanged(node, enabledInHierarchy);
        }

        // The graph depth of the child and all of its descendants will now change
        node._updateGraphDepth();

        // The child (plus subhierarchy) will need world transforms to be recalculated
        node._dirtifyWorld();
        // node might be already marked as dirty, in that case the whole chain stays frozen, so let's enforce unfreeze
        if (this._frozen)
            node._unfreezeParentToRoot();

        // alert an entity that it has been inserted
        if (node.fire) node.fire('insert', this);

        // alert the parent that it has had a child inserted
        if (this.fire) this.fire('childinsert', node);
    }

    _updateGraphDepth() {
        if (this._parent) {
            this._graphDepth = this._parent._graphDepth + 1;
        } else {
            this._graphDepth = 0;
        }

        for (var i = 0, len = this._children.length; i < len; i++) {
            this._children[i]._updateGraphDepth();
        }
    }

    /**
     * @function
     * @name GraphNode#removeChild
     * @description Remove the node from the child list and update the parent value of the child.
     * @param {GraphNode} child - The node to remove.
     * @example
     * var child = this.entity.children[0];
     * this.entity.removeChild(child);
     */
    removeChild(child) {
        var i;
        var length = this._children.length;

        // Remove from child list
        for (i = 0; i < length; ++i) {
            if (this._children[i] === child) {
                this._children.splice(i, 1);

                // Clear parent
                child._parent = null;

                // alert child that it has been removed
                if (child.fire) child.fire('remove', this);

                // alert the parent that it has had a child removed
                if (this.fire) this.fire('childremove', child);

                return;
            }
        }
    }

    _sync() {
        if (this._dirtyLocal) {
            this.localTransform.setTRS(this.localPosition, this.localRotation, this.localScale);

            this._dirtyLocal = false;
        }

        if (this._dirtyWorld) {
            if (this._parent === null) {
                this.worldTransform.copy(this.localTransform);
            } else {
                if (this.scaleCompensation) {
                    var parentWorldScale;
                    var parent = this._parent;

                    // Find a parent of the first uncompensated node up in the hierarchy and use its scale * localScale
                    var scale = this.localScale;
                    var parentToUseScaleFrom = parent; // current parent
                    if (parentToUseScaleFrom) {
                        while (parentToUseScaleFrom && parentToUseScaleFrom.scaleCompensation) {
                            parentToUseScaleFrom = parentToUseScaleFrom._parent;
                        }
                        // topmost node with scale compensation
                        if (parentToUseScaleFrom) {
                            parentToUseScaleFrom = parentToUseScaleFrom._parent; // node without scale compensation
                            if (parentToUseScaleFrom) {
                                parentWorldScale = parentToUseScaleFrom.worldTransform.getScale();
                                scaleCompensateScale.mul2(parentWorldScale, this.localScale);
                                scale = scaleCompensateScale;
                            }
                        }
                    }

                    // Rotation is as usual
                    scaleCompensateRot2.setFromMat4(parent.worldTransform);
                    scaleCompensateRot.mul2(scaleCompensateRot2, this.localRotation);

                    // Find matrix to transform position
                    var tmatrix = parent.worldTransform;
                    if (parent.scaleCompensation) {
                        scaleCompensateScaleForParent.mul2(parentWorldScale, parent.getLocalScale());
                        scaleCompensatePosTransform.setTRS(parent.worldTransform.getTranslation(scaleCompensatePos),
                                                           scaleCompensateRot2,
                                                           scaleCompensateScaleForParent);
                        tmatrix = scaleCompensatePosTransform;
                    }
                    tmatrix.transformPoint(this.localPosition, scaleCompensatePos);

                    this.worldTransform.setTRS(scaleCompensatePos, scaleCompensateRot, scale);

                } else {
                    this.worldTransform.mulAffine2(this._parent.worldTransform, this.localTransform);
                }
            }

            this._dirtyWorld = false;
        }
    }

    /**
     * @private
     * @function
     * @name GraphNode#syncHierarchy
     * @description Updates the world transformation matrices at this node and all of its descendants.
     */
    syncHierarchy() {
        if (!this._enabled)
            return;

        if (this._frozen)
            return;
        this._frozen = true;

        if (this._dirtyLocal || this._dirtyWorld) {
            this._sync();
        }

        var children = this._children;
        for (var i = 0, len = children.length; i < len; i++) {
            children[i].syncHierarchy();
        }
    }

    /**
     * @function
     * @name GraphNode#lookAt
     * @description Reorients the graph node so that the negative z-axis points towards the target.
     * This function has two valid signatures. Either pass 3D vectors for the look at coordinate and up
     * vector, or pass numbers to represent the vectors.
     * @param {Vec3|number} x - If passing a 3D vector, this is the world-space coordinate to look at.
     * Otherwise, it is the x-component of the world-space coordinate to look at.
     * @param {Vec3|number} [y] - If passing a 3D vector, this is the world-space up vector for look at
     * transform. Otherwise, it is the y-component of the world-space coordinate to look at.
     * @param {number} [z] - Z-component of the world-space coordinate to look at.
     * @param {number} [ux=0] - X-component of the up vector for the look at transform.
     * @param {number} [uy=1] - Y-component of the up vector for the look at transform.
     * @param {number} [uz=0] - Z-component of the up vector for the look at transform.
     * @example
     * // Look at another entity, using the (default) positive y-axis for up
     * var position = otherEntity.getPosition();
     * this.entity.lookAt(position);
     * @example
     * // Look at another entity, using the negative world y-axis for up
     * var position = otherEntity.getPosition();
     * this.entity.lookAt(position, pc.Vec3.DOWN);
     * @example
     * // Look at the world space origin, using the (default) positive y-axis for up
     * this.entity.lookAt(0, 0, 0);
     * @example
     * // Look at world-space coordinate [10, 10, 10], using the negative world y-axis for up
     * this.entity.lookAt(10, 10, 10, 0, -1, 0);
     */
    lookAt(x, y, z, ux = 0, uy = 1, uz = 0) {
        if (x instanceof Vec3) {
            target.copy(x);

            if (y instanceof Vec3) { // vec3, vec3
                up.copy(y);
            } else { // vec3
                up.copy(Vec3.UP);
            }
        } else if (z === undefined) {
            return;
        } else {
            target.set(x, y, z);
            up.set(ux, uy, uz);
        }

        matrix.setLookAt(this.getPosition(), target, up);
        rotation.setFromMat4(matrix);
        this.setRotation(rotation);
    }

    /**
     * @function
     * @name GraphNode#translate
     * @description Translates the graph node in world-space by the specified translation vector.
     * This function has two valid signatures: you can either pass a 3D vector or 3 numbers to
     * specify the world-space translation.
     * @param {Vec3|number} x - 3-dimensional vector holding world-space translation or
     * x-coordinate of world-space translation.
     * @param {number} [y] - Y-coordinate of world-space translation.
     * @param {number} [z] - Z-coordinate of world-space translation.
     * @example
     * // Translate via 3 numbers
     * this.entity.translate(10, 0, 0);
     * @example
     * // Translate via vector
     * var t = new pc.Vec3(10, 0, 0);
     * this.entity.translate(t);
     */
    translate(x, y, z) {
        if (x instanceof Vec3) {
            position.copy(x);
        } else {
            position.set(x, y, z);
        }

        position.add(this.getPosition());
        this.setPosition(position);
    }

    /**
     * @function
     * @name GraphNode#translateLocal
     * @description Translates the graph node in local-space by the specified translation vector.
     * This function has two valid signatures: you can either pass a 3D vector or 3 numbers to
     * specify the local-space translation.
     * @param {Vec3|number} x - 3-dimensional vector holding local-space translation or
     * x-coordinate of local-space translation.
     * @param {number} [y] - Y-coordinate of local-space translation.
     * @param {number} [z] - Z-coordinate of local-space translation.
     * @example
     * // Translate via 3 numbers
     * this.entity.translateLocal(10, 0, 0);
     * @example
     * // Translate via vector
     * var t = new pc.Vec3(10, 0, 0);
     * this.entity.translateLocal(t);
     */
    translateLocal(x, y, z) {
        if (x instanceof Vec3) {
            position.copy(x);
        } else {
            position.set(x, y, z);
        }

        this.localRotation.transformVector(position, position);
        this.localPosition.add(position);

        if (!this._dirtyLocal)
            this._dirtifyLocal();
    }

    /**
     * @function
     * @name GraphNode#rotate
     * @description Rotates the graph node in world-space by the specified Euler angles.
     * Eulers are specified in degrees in XYZ order. This function has two valid signatures:
     * you can either pass a 3D vector or 3 numbers to specify the world-space rotation.
     * @param {Vec3|number} x - 3-dimensional vector holding world-space rotation or
     * rotation around world-space x-axis in degrees.
     * @param {number} [y] - Rotation around world-space y-axis in degrees.
     * @param {number} [z] - Rotation around world-space z-axis in degrees.
     * @example
     * // Rotate via 3 numbers
     * this.entity.rotate(0, 90, 0);
     * @example
     * // Rotate via vector
     * var r = new pc.Vec3(0, 90, 0);
     * this.entity.rotate(r);
     */
    rotate(x, y, z) {
        if (x instanceof Vec3) {
            rotation.setFromEulerAngles(x.x, x.y, x.z);
        } else {
            rotation.setFromEulerAngles(x, y, z);
        }

        if (this._parent === null) {
            this.localRotation.mul2(rotation, this.localRotation);
        } else {
            var rot = this.getRotation();
            var parentRot = this._parent.getRotation();

            invParentRot.copy(parentRot).invert();
            rotation.mul2(invParentRot, rotation);
            this.localRotation.mul2(rotation, rot);
        }

        if (!this._dirtyLocal)
            this._dirtifyLocal();
    }

    /**
     * @function
     * @name GraphNode#rotateLocal
     * @description Rotates the graph node in local-space by the specified Euler angles.
     * Eulers are specified in degrees in XYZ order. This function has two valid signatures:
     * you can either pass a 3D vector or 3 numbers to specify the local-space rotation.
     * @param {Vec3|number} x - 3-dimensional vector holding local-space rotation or
     * rotation around local-space x-axis in degrees.
     * @param {number} [y] - Rotation around local-space y-axis in degrees.
     * @param {number} [z] - Rotation around local-space z-axis in degrees.
     * @example
     * // Rotate via 3 numbers
     * this.entity.rotateLocal(0, 90, 0);
     * @example
     * // Rotate via vector
     * var r = new pc.Vec3(0, 90, 0);
     * this.entity.rotateLocal(r);
     */
    rotateLocal(x, y, z) {
        if (x instanceof Vec3) {
            rotation.setFromEulerAngles(x.x, x.y, x.z);
        } else {
            rotation.setFromEulerAngles(x, y, z);
        }

        this.localRotation.mul(rotation);

        if (!this._dirtyLocal)
            this._dirtifyLocal();
    }
}

export { GraphNode };<|MERGE_RESOLUTION|>--- conflicted
+++ resolved
@@ -467,13 +467,8 @@
      * @name GraphNode#findByPath
      * @description Get the first node found in the graph by its full path in the graph.
      * The full path has this form 'parent/child/sub-child'. The search is depth first.
-<<<<<<< HEAD
-     * @param {string} path - The full path of the pc.GraphNode.
+     * @param {string|Array} path - The full path of the {@link GraphNode} as either a string or array of {@link GraphNode} names
      * @returns {GraphNode} The first node to be found matching the supplied path.
-=======
-     * @param {string|Array} path - The full path of the pc.GraphNode as either a string or array of pc.GraphNode names
-     * @returns {pc.GraphNode} The first node to be found matching the supplied path.
->>>>>>> 45a09671
      * @example
      * var path = this.entity.findByPath('child/another_child');
      */
