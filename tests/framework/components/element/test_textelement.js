--- conflicted
+++ resolved
@@ -1,317 +1,311 @@
-describe("pc.TextElement", function () {
-    var app;
-    var assets;
-    var entity;
-    var element;
-
-    beforeEach(function (done) {
-        app = new pc.Application(document.createElement("canvas"));
-        buildElement(done);
-    });
-
-    var buildElement = function(callback) {
-        entity = new pc.Entity("myEntity", app);
-        element = app.systems.element.addComponent(entity, { type: pc.ELEMENTTYPE_TEXT });
-        element.autoWidth = false;
-        element.wrapLines = true;
-        element.width = 200;
-
-
-        var fontAsset = new pc.Asset("Arial", "font", {
-            url: "base/examples/assets/Arial/Arial.json"
-        });
-
-        fontAsset.ready(function() {
-            element.fontAsset = fontAsset;
-            callback();
-        }.bind(this));
-
-        app.assets.add(fontAsset);
-        app.assets.load(fontAsset);
-
-        app.root.addChild(entity);
-
-        assets = {
-            font: fontAsset
-        };
-    };
-
-    var assertLineContents = function(expectedLineContents) {
-        expect(element.lines.length).to.equal(expectedLineContents.length);
-        expect(element.lines).to.deep.equal(expectedLineContents);
-    };
-
-    afterEach(function () {
-        app.destroy();
-    });
-
-    it("does not break onto multiple lines if the text is short enough", function () {
-        element.text = "abcde fghij";
-        assertLineContents(["abcde fghij"]);
-    });
-
-    it("does not break onto multiple lines if the autoWidth is set to true", function () {
-        element.autoWidth = true;
-        element.text = "abcde fghij klmno pqrst uvwxyz";
-        assertLineContents(["abcde fghij klmno pqrst uvwxyz"]);
-    });
-
-    it("updates line wrapping once autoWidth becomes false and a width is set", function () {
-        element.autoWidth = true;
-        element.text = "abcde fghij klmno pqrst uvwxyz";
-        expect(element.lines.length).to.equal(1);
-        element.autoWidth = false;
-        element.width = 200;
-        expect(element.lines.length).to.equal(3);
-    });
-
-    it("does not break onto multiple lines if the wrapLines is set to false", function () {
-        element.wrapLines = false;
-        element.text = "abcde fghij klmno pqrst uvwxyz";
-        assertLineContents(["abcde fghij klmno pqrst uvwxyz"]);
-    });
-
-    it("updates line wrapping once wrapLines becomes true", function () {
-        element.wrapLines = false;
-        element.text = "abcde fghij klmno pqrst uvwxyz";
-        expect(element.lines.length).to.equal(1);
-        element.wrapLines = true;
-        expect(element.lines.length).to.equal(3);
-    });
-
-    it("breaks onto multiple lines if individual lines are too long", function () {
-        element.text = "abcde fghij klmno pqrst uvwxyz";
-        assertLineContents([
-            "abcde fghij ",
-            "klmno pqrst ",
-            "uvwxyz"
-        ]);
-    });
-
-    it("breaks individual words if they are too long to fit onto a line by themselves (single word case)", function () {
-        element.text = "abcdefghijklmnopqrstuvwxyz";
-        assertLineContents([
-            "abcdefghijklm",
-            "nopqrstuvwxy",
-            "z"
-        ]);
-    });
-
-    it("breaks individual words if they are too long to fit onto a line by themselves (multi word case)", function () {
-        element.text = "abcdefgh ijklmnopqrstuvwxyz";
-        assertLineContents([
-            "abcdefgh ",
-            "ijklmnopqrstu",
-            "vwxyz"
-        ]);
-    });
-
-    it("breaks individual characters onto separate lines if the width is really constrained", function () {
-        element.width = 1;
-        element.text = "abcdef ghijkl";
-        assertLineContents([
-            "a",
-            "b",
-            "c",
-            "d",
-            "e",
-            "f ",
-            "g",
-            "h",
-            "i",
-            "j",
-            "k",
-            "l",
-        ]);
-    });
-
-    it("does not include whitespace at the end of a line in width calculations", function () {
-        element.text = "abcdefgh        i";
-        assertLineContents([
-            "abcdefgh        ",
-            "i"
-        ]);
-    });
-
-    it("breaks words on hypens", function () {
-        element.text = "abcde fghij-klm nopqr stuvwxyz";
-        assertLineContents([
-            "abcde fghij-",
-            "klm nopqr ",
-            "stuvwxyz"
-        ]);
-    });
-
-    it("keeps hyphenated word segments together when wrapping them", function () {
-        element.width = 150;
-        element.text = "abcde fghij-klm nopqr stuvwxyz";
-        assertLineContents([
-            "abcde ",
-            "fghij-klm ",
-            "nopqr ",
-            "stuvwxyz"
-        ]);
-    });
-
-    it("splits lines on \\n", function () {
-        element.text = "abcde\nfghij";
-        assertLineContents([
-            "abcde",
-            "fghij"
-        ]);
-    });
-
-    it("splits lines on \\r", function () {
-        element.text = "abcde\rfghij";
-        assertLineContents([
-            "abcde",
-            "fghij"
-        ]);
-    });
-
-    it("splits lines on multiple \\n", function () {
-        element.text = "abcde\n\n\nfg\nhij";
-        assertLineContents([
-            "abcde",
-            "",
-            "",
-            "fg",
-            "hij"
-        ]);
-    });
-
-<<<<<<< HEAD
-    it("defaults to white color and opacity 1", function () {
-        expect(element.color.r).to.equal(1);
-        expect(element.color.g).to.equal(1);
-        expect(element.color.b).to.equal(1);
-        expect(element.opacity).to.equal(1);
-
-        var meshes = element._text._model.meshInstances;
-        for (var i = 0; i < meshes.length; i++) {
-            var color = meshes[i].getParameter('material_emissive').data;
-            expect(color[0]).to.equal(1);
-            expect(color[1]).to.equal(1);
-            expect(color[2]).to.equal(1);
-
-            var opacity = meshes[i].getParameter('material_opacity').data;
-            expect(opacity).to.equal(1);
-        }
-    });
-
-    it("uses color and opacity passed in addComponent data", function () {
-        var e = new pc.Entity();
-        e.addComponent('element', {
-            type: 'text',
-            text: 'test',
-            fontAsset: element.fontAsset,
-            color: [0.1, 0.2, 0.3],
-            opacity: 0.4
-        });
-
-        expect(e.element.color.r).to.be.closeTo(0.1, 0.001);
-        expect(e.element.color.g).to.be.closeTo(0.2, 0.001);
-        expect(e.element.color.b).to.be.closeTo(0.3, 0.001);
-        expect(e.element.opacity).to.be.closeTo(0.4, 0.001);
-
-        var meshes = e.element._text._model.meshInstances;
-        for (var i = 0; i < meshes.length; i++) {
-            var color = meshes[i].getParameter('material_emissive').data;
-            expect(color[0]).to.be.closeTo(0.1, 0.001);
-            expect(color[1]).to.be.closeTo(0.2, 0.001);
-            expect(color[2]).to.be.closeTo(0.3, 0.001);
-
-            var opacity = meshes[i].getParameter('material_opacity').data;
-            expect(opacity).to.be.closeTo(0.4, 0.001);
-        }
-    });
-
-    it("changes color", function () {
-        element.color = new pc.Color(0.1, 0.2, 0.3);
-
-        expect(element.color.r).to.be.closeTo(0.1, 0.001);
-        expect(element.color.g).to.be.closeTo(0.2, 0.001);
-        expect(element.color.b).to.be.closeTo(0.3, 0.001);
-        expect(element.opacity).to.be.closeTo(1, 0.001);
-
-        var meshes = element._text._model.meshInstances;
-        for (var i = 0; i < meshes.length; i++) {
-            var color = meshes[i].getParameter('material_emissive').data;
-            expect(color[0]).to.be.closeTo(0.1, 0.001);
-            expect(color[1]).to.be.closeTo(0.2, 0.001);
-            expect(color[2]).to.be.closeTo(0.3, 0.001);
-
-            var opacity = meshes[i].getParameter('material_opacity').data;
-            expect(opacity).to.be.closeTo(1, 0.001);
-        }
-    });
-
-    it("changes opacity", function () {
-        element.opacity = 0.4;
-        expect(element.opacity).to.be.closeTo(0.4, 0.001);
-
-        var meshes = element._text._model.meshInstances;
-        for (var i = 0; i < meshes.length; i++) {
-            var opacity = meshes[i].getParameter('material_opacity').data;
-            expect(opacity).to.be.closeTo(0.4, 0.001);
-        }
-    });
-
-});
-
-=======
-    it('AssetRegistry events unbound on destroy for font asset', function () {
-        var e = new pc.Entity();
-
-        e.addComponent('element', {
-            type: 'text',
-            fontAsset: 123456
-        });
-
-        expect(app.assets.hasEvent('add:123456')).to.be.true;
-
-        e.destroy();
-
-        expect(app.assets.hasEvent('add:123456')).to.be.false;
-    });
-
-
-    it('Font assets unbound when reset', function () {
-        expect(!assets.font.hasEvent('add')).to.exist;
-        expect(!assets.font.hasEvent('load')).to.exist;
-        expect(!assets.font.hasEvent('remove')).to.exist;
-
-        var e = new pc.Entity();
-        e.addComponent('element', {
-            type: 'text',
-            fontAsset: assets.font
-        });
-
-        e.element.fontAsset = null;
-
-        expect(!assets.font.hasEvent('add')).to.exist;
-        expect(!assets.font.hasEvent('load')).to.exist;
-        expect(!assets.font.hasEvent('remove')).to.exist;
-    });
-
-    it('Font assets unbound when destroy', function () {
-        expect(!assets.font.hasEvent('add')).to.exist;
-        expect(!assets.font.hasEvent('load')).to.exist;
-        expect(!assets.font.hasEvent('remove')).to.exist;
-
-        var e = new pc.Entity();
-        e.addComponent('element', {
-            type: 'text',
-            fontAsset: assets.font
-        });
-
-        e.destroy();
-
-        expect(!assets.font.hasEvent('add')).to.exist;
-        expect(!assets.font.hasEvent('load')).to.exist;
-        expect(!assets.font.hasEvent('remove')).to.exist;
-    });
-});
-
-
->>>>>>> 9f4b3306
+describe.only("pc.TextElement", function () {
+    var app;
+    var assets;
+    var entity;
+    var element;
+
+    beforeEach(function (done) {
+        app = new pc.Application(document.createElement("canvas"));
+        buildElement(done);
+    });
+
+    var buildElement = function (callback) {
+        entity = new pc.Entity("myEntity", app);
+        element = app.systems.element.addComponent(entity, { type: pc.ELEMENTTYPE_TEXT });
+        element.autoWidth = false;
+        element.wrapLines = true;
+        element.width = 200;
+
+
+        var fontAsset = new pc.Asset("Arial", "font", {
+            url: "base/examples/assets/Arial/Arial.json"
+        });
+
+        fontAsset.ready(function () {
+            element.fontAsset = fontAsset;
+            callback();
+        }.bind(this));
+
+        app.assets.add(fontAsset);
+        app.assets.load(fontAsset);
+
+        app.root.addChild(entity);
+
+        assets = {
+            font: fontAsset
+        };
+    };
+
+    var assertLineContents = function (expectedLineContents) {
+        expect(element.lines.length).to.equal(expectedLineContents.length);
+        expect(element.lines).to.deep.equal(expectedLineContents);
+    };
+
+    afterEach(function () {
+        app.destroy();
+    });
+
+    it("does not break onto multiple lines if the text is short enough", function () {
+        element.text = "abcde fghij";
+        assertLineContents(["abcde fghij"]);
+    });
+
+    it("does not break onto multiple lines if the autoWidth is set to true", function () {
+        element.autoWidth = true;
+        element.text = "abcde fghij klmno pqrst uvwxyz";
+        assertLineContents(["abcde fghij klmno pqrst uvwxyz"]);
+    });
+
+    it("updates line wrapping once autoWidth becomes false and a width is set", function () {
+        element.autoWidth = true;
+        element.text = "abcde fghij klmno pqrst uvwxyz";
+        expect(element.lines.length).to.equal(1);
+        element.autoWidth = false;
+        element.width = 200;
+        expect(element.lines.length).to.equal(3);
+    });
+
+    it("does not break onto multiple lines if the wrapLines is set to false", function () {
+        element.wrapLines = false;
+        element.text = "abcde fghij klmno pqrst uvwxyz";
+        assertLineContents(["abcde fghij klmno pqrst uvwxyz"]);
+    });
+
+    it("updates line wrapping once wrapLines becomes true", function () {
+        element.wrapLines = false;
+        element.text = "abcde fghij klmno pqrst uvwxyz";
+        expect(element.lines.length).to.equal(1);
+        element.wrapLines = true;
+        expect(element.lines.length).to.equal(3);
+    });
+
+    it("breaks onto multiple lines if individual lines are too long", function () {
+        element.text = "abcde fghij klmno pqrst uvwxyz";
+        assertLineContents([
+            "abcde fghij ",
+            "klmno pqrst ",
+            "uvwxyz"
+        ]);
+    });
+
+    it("breaks individual words if they are too long to fit onto a line by themselves (single word case)", function () {
+        element.text = "abcdefghijklmnopqrstuvwxyz";
+        assertLineContents([
+            "abcdefghijklm",
+            "nopqrstuvwxy",
+            "z"
+        ]);
+    });
+
+    it("breaks individual words if they are too long to fit onto a line by themselves (multi word case)", function () {
+        element.text = "abcdefgh ijklmnopqrstuvwxyz";
+        assertLineContents([
+            "abcdefgh ",
+            "ijklmnopqrstu",
+            "vwxyz"
+        ]);
+    });
+
+    it("breaks individual characters onto separate lines if the width is really constrained", function () {
+        element.width = 1;
+        element.text = "abcdef ghijkl";
+        assertLineContents([
+            "a",
+            "b",
+            "c",
+            "d",
+            "e",
+            "f ",
+            "g",
+            "h",
+            "i",
+            "j",
+            "k",
+            "l"
+        ]);
+    });
+
+    it("does not include whitespace at the end of a line in width calculations", function () {
+        element.text = "abcdefgh        i";
+        assertLineContents([
+            "abcdefgh        ",
+            "i"
+        ]);
+    });
+
+    it("breaks words on hypens", function () {
+        element.text = "abcde fghij-klm nopqr stuvwxyz";
+        assertLineContents([
+            "abcde fghij-",
+            "klm nopqr ",
+            "stuvwxyz"
+        ]);
+    });
+
+    it("keeps hyphenated word segments together when wrapping them", function () {
+        element.width = 150;
+        element.text = "abcde fghij-klm nopqr stuvwxyz";
+        assertLineContents([
+            "abcde ",
+            "fghij-klm ",
+            "nopqr ",
+            "stuvwxyz"
+        ]);
+    });
+
+    it("splits lines on \\n", function () {
+        element.text = "abcde\nfghij";
+        assertLineContents([
+            "abcde",
+            "fghij"
+        ]);
+    });
+
+    it("splits lines on \\r", function () {
+        element.text = "abcde\rfghij";
+        assertLineContents([
+            "abcde",
+            "fghij"
+        ]);
+    });
+
+    it("splits lines on multiple \\n", function () {
+        element.text = "abcde\n\n\nfg\nhij";
+        assertLineContents([
+            "abcde",
+            "",
+            "",
+            "fg",
+            "hij"
+        ]);
+    });
+
+    it('AssetRegistry events unbound on destroy for font asset', function () {
+        var e = new pc.Entity();
+
+        e.addComponent('element', {
+            type: 'text',
+            fontAsset: 123456
+        });
+
+        expect(app.assets.hasEvent('add:123456')).to.be.true;
+
+        e.destroy();
+
+        expect(app.assets.hasEvent('add:123456')).to.be.false;
+    });
+
+
+    it('Font assets unbound when reset', function () {
+        expect(!assets.font.hasEvent('add')).to.exist;
+        expect(!assets.font.hasEvent('load')).to.exist;
+        expect(!assets.font.hasEvent('remove')).to.exist;
+
+        var e = new pc.Entity();
+        e.addComponent('element', {
+            type: 'text',
+            fontAsset: assets.font
+        });
+
+        e.element.fontAsset = null;
+
+        expect(!assets.font.hasEvent('add')).to.exist;
+        expect(!assets.font.hasEvent('load')).to.exist;
+        expect(!assets.font.hasEvent('remove')).to.exist;
+    });
+
+    it('Font assets unbound when destroy', function () {
+        expect(!assets.font.hasEvent('add')).to.exist;
+        expect(!assets.font.hasEvent('load')).to.exist;
+        expect(!assets.font.hasEvent('remove')).to.exist;
+
+        var e = new pc.Entity();
+        e.addComponent('element', {
+            type: 'text',
+            fontAsset: assets.font
+        });
+
+        e.destroy();
+
+        expect(!assets.font.hasEvent('add')).to.exist;
+        expect(!assets.font.hasEvent('load')).to.exist;
+        expect(!assets.font.hasEvent('remove')).to.exist;
+    });
+
+    it("defaults to white color and opacity 1", function () {
+        expect(element.color.r).to.equal(1);
+        expect(element.color.g).to.equal(1);
+        expect(element.color.b).to.equal(1);
+        expect(element.opacity).to.equal(1);
+
+        var meshes = element._text._model.meshInstances;
+        for (var i = 0; i < meshes.length; i++) {
+            var color = meshes[i].getParameter('material_emissive').data;
+            expect(color[0]).to.equal(1);
+            expect(color[1]).to.equal(1);
+            expect(color[2]).to.equal(1);
+
+            var opacity = meshes[i].getParameter('material_opacity').data;
+            expect(opacity).to.equal(1);
+        }
+    });
+
+    it("uses color and opacity passed in addComponent data", function () {
+        var e = new pc.Entity();
+        e.addComponent('element', {
+            type: 'text',
+            text: 'test',
+            fontAsset: element.fontAsset,
+            color: [0.1, 0.2, 0.3],
+            opacity: 0.4
+        });
+
+        expect(e.element.color.r).to.be.closeTo(0.1, 0.001);
+        expect(e.element.color.g).to.be.closeTo(0.2, 0.001);
+        expect(e.element.color.b).to.be.closeTo(0.3, 0.001);
+        expect(e.element.opacity).to.be.closeTo(0.4, 0.001);
+
+        var meshes = e.element._text._model.meshInstances;
+        for (var i = 0; i < meshes.length; i++) {
+            var color = meshes[i].getParameter('material_emissive').data;
+            expect(color[0]).to.be.closeTo(0.1, 0.001);
+            expect(color[1]).to.be.closeTo(0.2, 0.001);
+            expect(color[2]).to.be.closeTo(0.3, 0.001);
+
+            var opacity = meshes[i].getParameter('material_opacity').data;
+            expect(opacity).to.be.closeTo(0.4, 0.001);
+        }
+    });
+
+    it("changes color", function () {
+        element.color = new pc.Color(0.1, 0.2, 0.3);
+
+        expect(element.color.r).to.be.closeTo(0.1, 0.001);
+        expect(element.color.g).to.be.closeTo(0.2, 0.001);
+        expect(element.color.b).to.be.closeTo(0.3, 0.001);
+        expect(element.opacity).to.be.closeTo(1, 0.001);
+
+        var meshes = element._text._model.meshInstances;
+        for (var i = 0; i < meshes.length; i++) {
+            var color = meshes[i].getParameter('material_emissive').data;
+            expect(color[0]).to.be.closeTo(0.1, 0.001);
+            expect(color[1]).to.be.closeTo(0.2, 0.001);
+            expect(color[2]).to.be.closeTo(0.3, 0.001);
+
+            var opacity = meshes[i].getParameter('material_opacity').data;
+            expect(opacity).to.be.closeTo(1, 0.001);
+        }
+    });
+
+    it("changes opacity", function () {
+        element.opacity = 0.4;
+        expect(element.opacity).to.be.closeTo(0.4, 0.001);
+
+        var meshes = element._text._model.meshInstances;
+        for (var i = 0; i < meshes.length; i++) {
+            var opacity = meshes[i].getParameter('material_opacity').data;
+            expect(opacity).to.be.closeTo(0.4, 0.001);
+        }
+    });
+
+});